<?xml version="1.0" encoding="utf-8"?>
<!--
   Copyright 2013 APPNEXUS INC

   Licensed under the Apache License, Version 2.0 (the "License");
   you may not use this file except in compliance with the License.
   You may obtain a copy of the License at

       http://www.apache.org/licenses/LICENSE-2.0

   Unless required by applicable law or agreed to in writing, software
   distributed under the License is distributed on an "AS IS" BASIS,
   WITHOUT WARRANTIES OR CONDITIONS OF ANY KIND, either express or implied.
   See the License for the specific language governing permissions and
   limitations under the License.
 -->
<manifest xmlns:android="http://schemas.android.com/apk/res/android"
          package="com.appnexus.opensdkapp"
          android:versionCode="5"
          android:versionName="1.9">

    <uses-sdk
            android:minSdkVersion="8"
            android:targetSdkVersion="17"/>

    <uses-permission android:name="android.permission.WRITE_EXTERNAL_STORAGE"/>
    <uses-permission android:name="android.permission.ACCESS_NETWORK_STATE"/>
    <uses-permission android:name="android.permission.ACCESS_WIFI_STATE"/>
    <uses-permission android:name="android.permission.INTERNET"/>
    <uses-permission android:name="android.permission.ACCESS_FINE_LOCATION"/>
    <uses-permission android:name="android.permission.ACCESS_COARSE_LOCATION"/>
    <uses-permission android:name="android.permission.READ_PHONE_STATE"/>

    <application
            android:allowBackup="true"
            android:icon="@drawable/ic_launcher"
            android:label="@string/app_name"
            android:theme="@style/AppTheme">
        <activity
                android:name="com.appnexus.opensdkapp.MainActivity"
                android:configChanges="orientation|screenSize"
                android:label="@string/app_name">
            <intent-filter>
                <action android:name="android.intent.action.MAIN"/>

                <category android:name="android.intent.category.LAUNCHER"/>
            </intent-filter>
        </activity>
        <activity android:name="com.appnexus.opensdk.AdActivity"/>
        <activity android:name="com.appnexus.opensdk.BrowserActivity"/>

        <activity android:name="com.google.ads.AdActivity"
                  android:configChanges="keyboard|keyboardHidden|orientation|screenLayout|uiMode|screenSize|smallestScreenSize"/>
        <activity android:name="com.millennialmedia.android.MMActivity"
                  android:theme="@android:style/Theme.Translucent.NoTitleBar"
<<<<<<< HEAD
                  android:configChanges="keyboardHidden|orientation|keyboard"/>
=======
                  android:configChanges="keyboardHidden|orientation|keyboard" />
        <activity android:name="com.amazon.device.ads.AdActivity" android:configChanges="keyboardHidden|orientation|screenSize"/>
>>>>>>> ef8f445f
    </application>

</manifest><|MERGE_RESOLUTION|>--- conflicted
+++ resolved
@@ -53,12 +53,8 @@
                   android:configChanges="keyboard|keyboardHidden|orientation|screenLayout|uiMode|screenSize|smallestScreenSize"/>
         <activity android:name="com.millennialmedia.android.MMActivity"
                   android:theme="@android:style/Theme.Translucent.NoTitleBar"
-<<<<<<< HEAD
-                  android:configChanges="keyboardHidden|orientation|keyboard"/>
-=======
                   android:configChanges="keyboardHidden|orientation|keyboard" />
         <activity android:name="com.amazon.device.ads.AdActivity" android:configChanges="keyboardHidden|orientation|screenSize"/>
->>>>>>> ef8f445f
     </application>
 
 </manifest>