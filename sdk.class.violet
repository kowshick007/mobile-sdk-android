<?xml version="1.0" encoding="UTF-8"?>
<java version="1.7.0_09" class="java.beans.XMLDecoder">
 <object class="com.horstmann.violet.ClassDiagramGraph">
  <void method="addNode">
   <object class="com.horstmann.violet.ClassNode" id="ClassNode0">
    <void property="name">
     <void property="text">
      <string>FrameLayout</string>
     </void>
    </void>
   </object>
   <object class="java.awt.geom.Point2D$Double" id="Point2D$Double0">
    <void class="java.awt.geom.Point2D$Double" method="getField">
     <string>x</string>
     <void method="set">
      <object idref="Point2D$Double0">
       <void class="java.awt.geom.Point2D$Double" method="getField">
        <string>y</string>
        <void method="set">
         <object idref="Point2D$Double0">
          <void method="setLocation">
           <double>565.0</double>
           <double>156.0</double>
          </void>
         </object>
         <double>156.0</double>
        </void>
       </void>
      </object>
      <double>565.0</double>
     </void>
    </void>
   </object>
  </void>
  <void method="addNode">
   <object class="com.horstmann.violet.ClassNode" id="ClassNode1">
    <void property="attributes">
     <void property="text">
      <string>AdFetcher
</string>
     </void>
    </void>
    <void property="methods">
     <void property="text">
      <string>void display(Displayable)
(set/get)Period(boolean)
(set/get)AutoRefresh(boolean)</string>
     </void>
    </void>
    <void property="name">
     <void property="text">
      <string>AdView</string>
     </void>
    </void>
   </object>
   <object class="java.awt.geom.Point2D$Double" id="Point2D$Double1">
    <void class="java.awt.geom.Point2D$Double" method="getField">
     <string>x</string>
     <void method="set">
      <object idref="Point2D$Double1">
       <void class="java.awt.geom.Point2D$Double" method="getField">
        <string>y</string>
        <void method="set">
         <object idref="Point2D$Double1">
          <void method="setLocation">
           <double>574.0</double>
           <double>249.0</double>
          </void>
         </object>
         <double>249.0</double>
        </void>
       </void>
      </object>
      <double>574.0</double>
     </void>
    </void>
   </object>
  </void>
  <void method="addNode">
   <object class="com.horstmann.violet.ClassNode" id="ClassNode2">
    <void property="name">
     <void property="text">
      <string>WebView</string>
     </void>
    </void>
   </object>
   <object class="java.awt.geom.Point2D$Double" id="Point2D$Double2">
    <void class="java.awt.geom.Point2D$Double" method="getField">
     <string>x</string>
     <void method="set">
      <object idref="Point2D$Double2">
       <void class="java.awt.geom.Point2D$Double" method="getField">
        <string>y</string>
        <void method="set">
         <object idref="Point2D$Double2">
          <void method="setLocation">
           <double>691.0</double>
           <double>566.0</double>
          </void>
         </object>
         <double>566.0</double>
        </void>
       </void>
      </object>
      <double>691.0</double>
     </void>
    </void>
   </object>
  </void>
  <void method="addNode">
   <object class="com.horstmann.violet.ClassNode" id="ClassNode3">
    <void property="name">
     <void property="text">
      <string>AdWebView</string>
     </void>
    </void>
   </object>
   <object class="java.awt.geom.Point2D$Double" id="Point2D$Double3">
    <void class="java.awt.geom.Point2D$Double" method="getField">
     <string>x</string>
     <void method="set">
      <object idref="Point2D$Double3">
       <void class="java.awt.geom.Point2D$Double" method="getField">
        <string>y</string>
        <void method="set">
         <object idref="Point2D$Double3">
          <void method="setLocation">
           <double>766.0</double>
           <double>754.0</double>
          </void>
         </object>
         <double>754.0</double>
        </void>
       </void>
      </object>
      <double>766.0</double>
     </void>
    </void>
   </object>
  </void>
  <void method="addNode">
   <object class="com.horstmann.violet.ClassNode" id="ClassNode4">
    <void property="attributes">
     <void property="text">
      <string>ScheduledExecutorService
Displayable</string>
     </void>
    </void>
    <void property="methods">
     <void property="text">
      <string>
start
pause</string>
     </void>
    </void>
    <void property="name">
     <void property="text">
      <string>AdManager</string>
     </void>
    </void>
   </object>
   <object class="java.awt.geom.Point2D$Double" id="Point2D$Double4">
    <void class="java.awt.geom.Point2D$Double" method="getField">
     <string>x</string>
     <void method="set">
      <object idref="Point2D$Double4">
       <void class="java.awt.geom.Point2D$Double" method="getField">
        <string>y</string>
        <void method="set">
         <object idref="Point2D$Double4">
          <void method="setLocation">
           <double>559.0</double>
           <double>455.0</double>
          </void>
         </object>
         <double>455.0</double>
        </void>
       </void>
      </object>
      <double>559.0</double>
     </void>
    </void>
   </object>
  </void>
  <void method="addNode">
   <object class="com.horstmann.violet.ClassNode" id="ClassNode5">
    <void property="name">
     <void property="text">
      <string>AsyncTask</string>
     </void>
    </void>
   </object>
   <object class="java.awt.geom.Point2D$Double" id="Point2D$Double5">
    <void class="java.awt.geom.Point2D$Double" method="getField">
     <string>x</string>
     <void method="set">
      <object idref="Point2D$Double5">
       <void class="java.awt.geom.Point2D$Double" method="getField">
        <string>y</string>
        <void method="set">
         <object idref="Point2D$Double5">
          <void method="setLocation">
           <double>964.0</double>
           <double>252.0</double>
          </void>
         </object>
         <double>252.0</double>
        </void>
       </void>
      </object>
      <double>964.0</double>
     </void>
    </void>
   </object>
  </void>
  <void method="addNode">
   <object class="com.horstmann.violet.ClassNode" id="ClassNode6">
    <void property="attributes">
     <void property="text">
      <string>AdRequestParams</string>
     </void>
    </void>
    <void property="methods">
     <void property="text">
      <string>AdResponse doInBackground(AdRequestParams)</string>
     </void>
    </void>
    <void property="name">
     <void property="text">
      <string>AdRequest</string>
     </void>
    </void>
   </object>
   <object class="java.awt.geom.Point2D$Double" id="Point2D$Double6">
    <void class="java.awt.geom.Point2D$Double" method="getField">
     <string>x</string>
     <void method="set">
      <object idref="Point2D$Double6">
       <void class="java.awt.geom.Point2D$Double" method="getField">
        <string>y</string>
        <void method="set">
         <object idref="Point2D$Double6">
          <void method="setLocation">
           <double>848.0</double>
           <double>374.0</double>
          </void>
         </object>
         <double>374.0</double>
        </void>
       </void>
      </object>
      <double>848.0</double>
     </void>
    </void>
   </object>
  </void>
  <void method="addNode">
   <object class="com.horstmann.violet.ClassNode">
    <void property="name">
     <void property="text">
      <string>Settings</string>
     </void>
    </void>
   </object>
   <object class="java.awt.geom.Point2D$Double" id="Point2D$Double7">
    <void class="java.awt.geom.Point2D$Double" method="getField">
     <string>x</string>
     <void method="set">
      <object idref="Point2D$Double7">
       <void class="java.awt.geom.Point2D$Double" method="getField">
        <string>y</string>
        <void method="set">
         <object idref="Point2D$Double7">
          <void method="setLocation">
           <double>418.0</double>
           <double>253.0</double>
          </void>
         </object>
         <double>253.0</double>
        </void>
       </void>
      </object>
      <double>418.0</double>
     </void>
    </void>
   </object>
  </void>
  <void method="addNode">
   <object class="com.horstmann.violet.ClassNode">
    <void property="name">
     <void property="text">
      <string>AdRequestParams
</string>
     </void>
    </void>
   </object>
   <object class="java.awt.geom.Point2D$Double" id="Point2D$Double8">
    <void class="java.awt.geom.Point2D$Double" method="getField">
     <string>x</string>
     <void method="set">
      <object idref="Point2D$Double8">
       <void class="java.awt.geom.Point2D$Double" method="getField">
        <string>y</string>
        <void method="set">
         <object idref="Point2D$Double8">
          <void method="setLocation">
<<<<<<< HEAD
           <double>742.0</double>
           <double>425.0</double>
          </void>
         </object>
         <double>425.0</double>
        </void>
       </void>
      </object>
      <double>742.0</double>
=======
           <double>741.0</double>
           <double>416.0</double>
          </void>
         </object>
         <double>416.0</double>
        </void>
       </void>
      </object>
      <double>741.0</double>
>>>>>>> aec9946e
     </void>
    </void>
   </object>
  </void>
  <void method="addNode">
   <object class="com.horstmann.violet.ClassNode" id="ClassNode7">
    <void property="name">
     <void property="text">
      <string>AdResponse</string>
     </void>
    </void>
   </object>
   <object class="java.awt.geom.Point2D$Double" id="Point2D$Double9">
    <void class="java.awt.geom.Point2D$Double" method="getField">
     <string>x</string>
     <void method="set">
      <object idref="Point2D$Double9">
       <void class="java.awt.geom.Point2D$Double" method="getField">
        <string>y</string>
        <void method="set">
         <object idref="Point2D$Double9">
          <void method="setLocation">
           <double>1052.0</double>
           <double>487.0</double>
          </void>
         </object>
         <double>487.0</double>
        </void>
       </void>
      </object>
      <double>1052.0</double>
     </void>
    </void>
   </object>
  </void>
  <void method="addNode">
   <object class="com.horstmann.violet.NoteNode" id="NoteNode0">
    <void property="text">
     <void property="text">
      <string>Settings is a singleton</string>
     </void>
    </void>
   </object>
   <object class="java.awt.geom.Point2D$Double" id="Point2D$Double10">
    <void class="java.awt.geom.Point2D$Double" method="getField">
     <string>x</string>
     <void method="set">
      <object idref="Point2D$Double10">
       <void class="java.awt.geom.Point2D$Double" method="getField">
        <string>y</string>
        <void method="set">
         <object idref="Point2D$Double10">
          <void method="setLocation">
           <double>331.0</double>
           <double>200.0</double>
          </void>
         </object>
         <double>200.0</double>
        </void>
       </void>
      </object>
      <double>331.0</double>
     </void>
    </void>
   </object>
  </void>
  <void method="addNode">
   <object class="com.horstmann.violet.PointNode" id="PointNode0">
    <void id="Rectangle2D$Double0" property="bounds">
     <void method="setRect">
      <double>432.0</double>
      <double>257.0</double>
      <double>0.0</double>
      <double>0.0</double>
     </void>
    </void>
    <void property="bounds">
     <object idref="Rectangle2D$Double0"/>
    </void>
   </object>
   <object class="java.awt.geom.Point2D$Double" id="Point2D$Double11">
    <void class="java.awt.geom.Point2D$Double" method="getField">
     <string>x</string>
     <void method="set">
      <object idref="Point2D$Double11">
       <void class="java.awt.geom.Point2D$Double" method="getField">
        <string>y</string>
        <void method="set">
         <object idref="Point2D$Double11">
          <void method="setLocation">
           <double>432.0</double>
           <double>257.0</double>
          </void>
         </object>
         <double>257.0</double>
        </void>
       </void>
      </object>
      <double>432.0</double>
     </void>
    </void>
   </object>
  </void>
  <void method="addNode">
   <object class="com.horstmann.violet.InterfaceNode" id="InterfaceNode0">
    <void property="methods">
     <void property="text">
      <string>View getView()</string>
     </void>
    </void>
    <void property="name">
     <void property="text">
      <string>«Displayable»</string>
     </void>
    </void>
   </object>
   <object class="java.awt.geom.Point2D$Double" id="Point2D$Double12">
    <void class="java.awt.geom.Point2D$Double" method="getField">
     <string>x</string>
     <void method="set">
      <object idref="Point2D$Double12">
       <void class="java.awt.geom.Point2D$Double" method="getField">
        <string>y</string>
        <void method="set">
         <object idref="Point2D$Double12">
          <void method="setLocation">
           <double>849.0</double>
           <double>565.0</double>
          </void>
         </object>
         <double>565.0</double>
        </void>
       </void>
      </object>
      <double>849.0</double>
     </void>
    </void>
   </object>
  </void>
  <void method="addNode">
   <object class="com.horstmann.violet.NoteNode" id="NoteNode1">
    <void property="text">
     <void property="text">
      <string>Http Request</string>
     </void>
    </void>
   </object>
   <object class="java.awt.geom.Point2D$Double" id="Point2D$Double13">
    <void class="java.awt.geom.Point2D$Double" method="getField">
     <string>x</string>
     <void method="set">
      <object idref="Point2D$Double13">
       <void class="java.awt.geom.Point2D$Double" method="getField">
        <string>y</string>
        <void method="set">
         <object idref="Point2D$Double13">
          <void method="setLocation">
           <double>1125.0</double>
           <double>311.0</double>
          </void>
         </object>
         <double>311.0</double>
        </void>
       </void>
      </object>
      <double>1125.0</double>
     </void>
    </void>
   </object>
  </void>
  <void method="addNode">
   <object class="com.horstmann.violet.PointNode" id="PointNode1">
    <void id="Rectangle2D$Double1" property="bounds">
     <void method="setRect">
      <double>1142.0</double>
      <double>379.0</double>
      <double>0.0</double>
      <double>0.0</double>
     </void>
    </void>
    <void property="bounds">
     <object idref="Rectangle2D$Double1"/>
    </void>
   </object>
   <object class="java.awt.geom.Point2D$Double" id="Point2D$Double14">
    <void class="java.awt.geom.Point2D$Double" method="getField">
     <string>x</string>
     <void method="set">
      <object idref="Point2D$Double14">
       <void class="java.awt.geom.Point2D$Double" method="getField">
        <string>y</string>
        <void method="set">
         <object idref="Point2D$Double14">
          <void method="setLocation">
           <double>1142.0</double>
           <double>379.0</double>
          </void>
         </object>
         <double>379.0</double>
        </void>
       </void>
      </object>
      <double>1142.0</double>
     </void>
    </void>
   </object>
  </void>
  <void method="addNode">
   <object class="com.horstmann.violet.NoteNode">
    <void property="text">
     <void property="text">
      <string>Raw Http Result</string>
     </void>
    </void>
   </object>
   <object class="java.awt.geom.Point2D$Double" id="Point2D$Double15">
    <void class="java.awt.geom.Point2D$Double" method="getField">
     <string>x</string>
     <void method="set">
      <object idref="Point2D$Double15">
       <void class="java.awt.geom.Point2D$Double" method="getField">
        <string>y</string>
        <void method="set">
         <object idref="Point2D$Double15">
          <void method="setLocation">
           <double>1134.0</double>
           <double>538.0</double>
          </void>
         </object>
         <double>538.0</double>
        </void>
       </void>
      </object>
      <double>1134.0</double>
     </void>
    </void>
   </object>
  </void>
  <void method="addNode">
   <object class="com.horstmann.violet.NoteNode">
    <void property="text">
     <void property="text">
      <string>Classes which implement Displayable are
constructed from the raw http result
and implement a function which returns
an actual view that can be rendered</string>
     </void>
    </void>
   </object>
   <object class="java.awt.geom.Point2D$Double" id="Point2D$Double16">
    <void class="java.awt.geom.Point2D$Double" method="getField">
     <string>x</string>
     <void method="set">
      <object idref="Point2D$Double16">
       <void class="java.awt.geom.Point2D$Double" method="getField">
        <string>y</string>
        <void method="set">
         <object idref="Point2D$Double16">
          <void method="setLocation">
           <double>963.0</double>
           <double>621.0</double>
          </void>
         </object>
         <double>621.0</double>
        </void>
       </void>
      </object>
      <double>963.0</double>
     </void>
    </void>
   </object>
  </void>
  <void method="connect">
   <object class="com.horstmann.violet.ClassRelationshipEdge">
    <void property="bentStyle">
     <object class="com.horstmann.violet.BentStyle" field="VHV"/>
    </void>
    <void property="endArrowHead">
     <object class="com.horstmann.violet.ArrowHead" field="TRIANGLE"/>
    </void>
   </object>
   <object idref="ClassNode0"/>
   <object idref="ClassNode1"/>
  </void>
  <void method="connect">
   <object class="com.horstmann.violet.ClassRelationshipEdge">
    <void property="bentStyle">
     <object class="com.horstmann.violet.BentStyle" field="VHV"/>
    </void>
    <void property="endArrowHead">
     <object class="com.horstmann.violet.ArrowHead" field="TRIANGLE"/>
    </void>
   </object>
   <object idref="ClassNode2"/>
   <object idref="ClassNode3"/>
  </void>
  <void method="connect">
   <object class="com.horstmann.violet.ClassRelationshipEdge">
    <void property="bentStyle">
     <object class="com.horstmann.violet.BentStyle" field="VHV"/>
    </void>
    <void property="endArrowHead">
     <object class="com.horstmann.violet.ArrowHead" field="TRIANGLE"/>
    </void>
   </object>
   <object idref="ClassNode5"/>
   <object idref="ClassNode6"/>
  </void>
  <void method="connect">
   <object class="com.horstmann.violet.ClassRelationshipEdge">
    <void property="endArrowHead">
     <object class="com.horstmann.violet.ArrowHead" field="V"/>
    </void>
    <void property="lineStyle">
     <object class="com.horstmann.violet.LineStyle" field="DOTTED"/>
    </void>
   </object>
   <object idref="ClassNode4"/>
   <object idref="ClassNode6"/>
  </void>
  <void method="connect">
   <object class="com.horstmann.violet.ClassRelationshipEdge">
    <void property="endArrowHead">
     <object class="com.horstmann.violet.ArrowHead" field="V"/>
    </void>
    <void property="lineStyle">
     <object class="com.horstmann.violet.LineStyle" field="DOTTED"/>
    </void>
   </object>
   <object idref="ClassNode6"/>
   <object idref="ClassNode7"/>
  </void>
  <void method="connect">
   <object class="com.horstmann.violet.NoteEdge"/>
   <object idref="NoteNode0"/>
   <object idref="PointNode0"/>
  </void>
  <void method="connect">
   <object class="com.horstmann.violet.ClassRelationshipEdge">
    <void property="bentStyle">
     <object class="com.horstmann.violet.BentStyle" field="HVH"/>
    </void>
    <void property="startArrowHead">
     <object class="com.horstmann.violet.ArrowHead" field="BLACK_DIAMOND"/>
    </void>
   </object>
   <object idref="ClassNode1"/>
   <object idref="ClassNode4"/>
  </void>
  <void method="connect">
   <object class="com.horstmann.violet.ClassRelationshipEdge">
    <void property="endArrowHead">
     <object class="com.horstmann.violet.ArrowHead" field="V"/>
    </void>
    <void property="lineStyle">
     <object class="com.horstmann.violet.LineStyle" field="DOTTED"/>
    </void>
   </object>
   <object idref="ClassNode7"/>
   <object idref="InterfaceNode0"/>
  </void>
  <void method="connect">
   <object class="com.horstmann.violet.ClassRelationshipEdge">
    <void property="bentStyle">
     <object class="com.horstmann.violet.BentStyle" field="HVH"/>
    </void>
    <void property="startArrowHead">
     <object class="com.horstmann.violet.ArrowHead" field="BLACK_DIAMOND"/>
    </void>
   </object>
   <object idref="ClassNode4"/>
   <object idref="InterfaceNode0"/>
  </void>
  <void method="connect">
   <object class="com.horstmann.violet.ClassRelationshipEdge">
    <void property="bentStyle">
     <object class="com.horstmann.violet.BentStyle" field="VHV"/>
    </void>
    <void property="endArrowHead">
     <object class="com.horstmann.violet.ArrowHead" field="TRIANGLE"/>
    </void>
    <void property="lineStyle">
     <object class="com.horstmann.violet.LineStyle" field="DOTTED"/>
    </void>
   </object>
   <object idref="ClassNode3"/>
   <object idref="InterfaceNode0"/>
  </void>
  <void method="connect">
   <object class="com.horstmann.violet.NoteEdge"/>
   <object idref="NoteNode1"/>
   <object idref="PointNode1"/>
  </void>
 </object>
</java><|MERGE_RESOLUTION|>--- conflicted
+++ resolved
@@ -304,17 +304,6 @@
         <void method="set">
          <object idref="Point2D$Double8">
           <void method="setLocation">
-<<<<<<< HEAD
-           <double>742.0</double>
-           <double>425.0</double>
-          </void>
-         </object>
-         <double>425.0</double>
-        </void>
-       </void>
-      </object>
-      <double>742.0</double>
-=======
            <double>741.0</double>
            <double>416.0</double>
           </void>
@@ -324,7 +313,6 @@
        </void>
       </object>
       <double>741.0</double>
->>>>>>> aec9946e
      </void>
     </void>
    </object>
