--- conflicted
+++ resolved
@@ -223,17 +223,11 @@
 		os = Settings.getSettings().os;
 		language = Settings.getSettings().language;
 	}
-<<<<<<< HEAD
-	
-	private void fail(){
-		owner.fail();
-		Clog.clearLastResponse();
-=======
 
 	private void fail() {
 		if(requester!=null) requester.failed(this);
 		if(adListener!=null) adListener.onAdRequestFailed(null);
->>>>>>> 2a48c102
+		Clog.clearLastResponse();
 	}
 
 	public String getRequestUrl() {
@@ -249,18 +243,10 @@
 				+ Uri.encode(Settings.getSettings().app_id)
 				: "&appid=NO-APP-ID"));
 		sb.append((firstlaunch != null ? "&firstlaunch=" + firstlaunch : ""));
-<<<<<<< HEAD
 		sb.append(lat != null && lon != null ? "&loc=" + lat + "," + "lon" : "");
 		sb.append((locDataAge != null ? "&" +
 				"loc_age=" + locDataAge : ""));
 		sb.append((locDataPrecision != null ? "&loc_prec=" + locDataPrecision : ""));
-=======
-		sb.append(Uri.encode(lat != null && lon != null ? "&loc=\"" + lat + ","
-				+ lon + "\"" : ""));
-		sb.append((locDataAge != null ? "&loc_age=" + locDataAge : ""));
-		sb.append((locDataPrecision != null ? "&loc_prec=" + locDataPrecision
-				: ""));
->>>>>>> 2a48c102
 		sb.append((Settings.getSettings().test_mode ? "&istest=true" : ""));
 		sb.append((ua != null ? "&ua=" + Uri.encode(ua) : ""));
 		sb.append((orientation != null ? "&orientation=" + orientation : ""));
@@ -305,17 +291,11 @@
 			}
 		}
 		String query_string = getRequestUrl();
-<<<<<<< HEAD
 		
 		Clog.setLastRequest(query_string);
 		
 		Clog.d(Clog.httpReqLogTag, Clog.getString(R.string.fetch_url, query_string));
-		DefaultHttpClient h = new DefaultHttpClient();
-=======
-		Clog.d(Clog.httpReqLogTag,
-				Clog.getString(R.string.fetch_url, query_string));
-
->>>>>>> 2a48c102
+
 		HttpResponse r = null;
 		String out = null;
 		try {
