--- conflicted
+++ resolved
@@ -43,10 +43,7 @@
 
 	AdView owner;
 	AdRequester requester;
-<<<<<<< HEAD
 	AdListener adListener;
-=======
->>>>>>> e01a94d7
 	Context context;
 	String hidmd5;
 	String hidsha1;
@@ -77,7 +74,6 @@
 	public AdRequest(AdRequester requester, String aid, String lat, String lon,
 			String placementId, String orientation, String carrier, int width,
 			int height, int maxWidth, int maxHeight, String mcc, String mnc,
-<<<<<<< HEAD
 			String connectionType, AdListener adListener) {
 		this.adListener=adListener;
 		this.requester = requester;
@@ -85,12 +81,6 @@
 			hidmd5 = HashingFunctions.md5(aid);
 			hidsha1 = HashingFunctions.sha1(aid);
 		}
-=======
-			String connectionType) {
-		this.requester = requester;
-		hidmd5 = HashingFunctions.md5(aid);
-		hidsha1 = HashingFunctions.sha1(aid);
->>>>>>> e01a94d7
 		devMake = Settings.getSettings().deviceMake;
 		devModel = Settings.getSettings().deviceModel;
 
@@ -235,13 +225,8 @@
 	}
 
 	private void fail() {
-<<<<<<< HEAD
 		if(requester!=null) requester.failed(this);
 		if(adListener!=null) adListener.onAdRequestFailed(null);
-		
-=======
-		requester.failed(this);
->>>>>>> e01a94d7
 	}
 
 	public String getRequestUrl() {
@@ -308,10 +293,7 @@
 		String query_string = getRequestUrl();
 		Clog.d(Clog.httpReqLogTag,
 				Clog.getString(R.string.fetch_url, query_string));
-<<<<<<< HEAD
-=======
-		DefaultHttpClient h = new DefaultHttpClient();
->>>>>>> e01a94d7
+
 		HttpResponse r = null;
 		String out = null;
 		try {
@@ -321,10 +303,7 @@
 			DefaultHttpClient h = new DefaultHttpClient(p);
 			r = h.execute(new HttpGet(query_string));
 			if (!httpShouldContinue(r.getStatusLine())) {
-<<<<<<< HEAD
 				fail();
-=======
->>>>>>> e01a94d7
 				return new AdResponse(null, AdResponse.http_error, null);
 			}
 			out = EntityUtils.toString(r.getEntity());
@@ -358,13 +337,10 @@
 			fail();
 			return null;
 		}
-<<<<<<< HEAD
 		if(out.equals("")){
 			fail();
 			return null;
 		}
-=======
->>>>>>> e01a94d7
 		return new AdResponse(requester, out, r.getAllHeaders());
 	}
 
@@ -388,12 +364,8 @@
 			// Don't call fail again!
 			return; // http request failed
 		}
-<<<<<<< HEAD
 		if(requester!=null) requester.onReceiveResponse(result);
 		if(adListener!=null) adListener.onAdLoaded(null);
-=======
-		requester.onReceiveResponse(result);
->>>>>>> e01a94d7
 	}
 
 }