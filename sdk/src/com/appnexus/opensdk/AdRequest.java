/*
 *    Copyright 2013 APPNEXUS INC
 *
 *    Licensed under the Apache License, Version 2.0 (the "License");
 *    you may not use this file except in compliance with the License.
 *    You may obtain a copy of the License at
 *
 *        http://www.apache.org/licenses/LICENSE-2.0
 *
 *    Unless required by applicable law or agreed to in writing, software
 *    distributed under the License is distributed on an "AS IS" BASIS,
 *    WITHOUT WARRANTIES OR CONDITIONS OF ANY KIND, either express or implied.
 *    See the License for the specific language governing permissions and
 *    limitations under the License.
 */

package com.appnexus.opensdk;

<<<<<<< HEAD
=======
import java.io.IOException;
import java.util.ArrayList;

import org.apache.http.HttpResponse;
import org.apache.http.StatusLine;
import org.apache.http.client.ClientProtocolException;
import org.apache.http.client.methods.HttpGet;
import org.apache.http.conn.ConnectTimeoutException;
import org.apache.http.conn.HttpHostConnectException;
import org.apache.http.impl.client.DefaultHttpClient;
import org.apache.http.params.BasicHttpParams;
import org.apache.http.params.HttpConnectionParams;
import org.apache.http.params.HttpParams;
import org.apache.http.util.EntityUtils;

>>>>>>> b6be6f47
import android.annotation.TargetApi;
import android.content.Context;
import android.content.pm.PackageManager;
import android.content.res.Configuration;
import android.location.Location;
import android.location.LocationManager;
import android.net.ConnectivityManager;
import android.net.NetworkInfo;
import android.net.Uri;
import android.os.AsyncTask;
import android.os.Build;
import android.provider.Settings.Secure;
import android.telephony.TelephonyManager;
import android.util.Pair;

import com.appnexus.opensdk.InterstitialAdView.Size;
import com.appnexus.opensdk.utils.Clog;
import com.appnexus.opensdk.utils.HashingFunctions;
import com.appnexus.opensdk.utils.Settings;
import com.appnexus.opensdk.utils.StringUtil;
import com.appnexus.opensdk.utils.WebviewUtil;

class AdRequest extends AsyncTask<Void, Integer, AdResponse> {

    private AdView owner;
    private final AdRequester requester;
    private AdListener adListener;
    private Context context;
    private String hidmd5;
    private String hidsha1;
    private String devMake;
    private String devModel;
    private String carrier;
    private boolean firstlaunch;
    private String lat;
    private String lon;
    private String locDataAge;
    private String locDataPrecision;
    private String ua;
    private String orientation;
    private String allowedSizes;
    private String mcc;
    private String mnc;
    private String connection_type;
    private String dev_time; // Set at the time of the request
    private String dev_timezone;
    private String language;
    private final String placementId;
    private String nativeBrowser;
    private String psa;
    private int width = -1;
    private int height = -1;
    private int maxWidth = -1;
    private int maxHeight = -1;
    private float reserve = 0.00f;
    private String age;
    private String gender;
    private ArrayList<Pair<String, String>> customKeywords;

    private static final AdResponse HTTP_ERROR
            = new AdResponse(true);

    /**
     * Creates a new AdRequest with the given parameters
     *
     * @param requester       The instance of AdRequester which is filing this request.
     * @param aid             The ANDROID_ID to hash and pass.
     * @param lat             The lattitude to pass.
     * @param lon             The longistude to pass.
     * @param placementId     The AppNexus placement id to use
     * @param orientation     The device orientation to pass, 'portrait' or 'landscape'
     * @param carrier         The carrier to pass, such as 'AT&T'
     * @param width           The width to request, in pixels. -1 for none.
     * @param height          The height to request, in pixels. -1 for none.
     * @param maxWidth        The maximum width, if no width is specified.
     * @param maxHeight       The maximum height, if no height is specified.
     * @param mcc             The MCC to pass.
     * @param mnc             The MNC to pass
     * @param connectionType  The type of connection, 'wifi' or 'wan'
     * @param isNativeBrowser Whether this ad space will open the landing page in the native
     *                        browser ('1') or the in-app browser ('0').
     * @param adListener      The instance of AdListener to use.
     * @param shouldServePSAs Whether this ad space accepts PSAs ('1') or only wants ads
     *                        ('0')
     */
    public AdRequest(AdRequester requester, String aid, String lat, String lon,
                     String placementId, String orientation, String carrier, int width,
                     int height, int maxWidth, int maxHeight, String mcc, String mnc,
                     String connectionType, boolean isNativeBrowser,
                     AdListener adListener, boolean shouldServePSAs, boolean shouldRetry) {
        this.adListener = adListener;
        this.requester = requester;
        if (aid != null) {
            hidmd5 = HashingFunctions.md5(aid);
            hidsha1 = HashingFunctions.sha1(aid);
        }
        devMake = Settings.getSettings().deviceMake;
        devModel = Settings.getSettings().deviceModel;

        // Get firstlaunch and convert it to a string
        firstlaunch = Settings.getSettings().first_launch;
        // Get ua, the user agent...
        ua = Settings.getSettings().ua;

        this.lat = lat;
        this.lon = lon;

        this.carrier = carrier;

        this.mnc = mnc;
        this.mcc = mcc;

        this.width = width;
        this.height = height;
        this.maxWidth = maxWidth;
        this.maxHeight = maxHeight;

        this.connection_type = connectionType;
        this.dev_time = "" + System.currentTimeMillis();

        this.dev_timezone = Settings.getSettings().dev_timezone;
        this.language = Settings.getSettings().language;

        this.placementId = placementId;
        this.psa = shouldServePSAs ? "1" : "0";

        this.nativeBrowser = isNativeBrowser ? "1" : "0";
    }

    public AdRequest(AdRequester adRequester) {
        owner = adRequester.getOwner();
        this.requester = adRequester;
        this.placementId = owner.getPlacementID();
        context = owner.getContext();
        String aid = android.provider.Settings.Secure.getString(
                context.getContentResolver(), Secure.ANDROID_ID);

        // Do we have access to location?
        if (context
                .checkCallingOrSelfPermission("android.permission.ACCESS_FINE_LOCATION") == PackageManager.PERMISSION_GRANTED
                || context
                .checkCallingOrSelfPermission("android.permission.ACCESS_COARSE_LOCATION") == PackageManager.PERMISSION_GRANTED) {
            // Get lat, long from any GPS information that might be currently
            // available
            LocationManager lm = (LocationManager) context
                    .getSystemService(Context.LOCATION_SERVICE);
            Location lastLocation = null;
            for (String provider_name : lm.getProviders(true)) {
                Location l = lm.getLastKnownLocation(provider_name);
                if (l == null) {
                    continue;
                }

                if (lastLocation == null) {
                    lastLocation = l;
                } else {
                    if ( l.getTime() > 0 && lastLocation.getTime()>0) {
                        if (l.getTime() > lastLocation.getTime()) {
                            lastLocation = l;
                        }
                    }
                }
            }
            if(lastLocation!=null){
                lat = ""+lastLocation.getLatitude();
                lon = ""+lastLocation.getLongitude();
<<<<<<< HEAD
                locDataAge = "" + (System.currentTimeMillis() - lastLocation.getTime());
                locDataPrecision = ""+lastLocation.getAccuracy();
=======
                locDataPrecision = ""+lastLocation.getAccuracy();
                locDataAge = "" + (System.currentTimeMillis() - lastLocation.getTime());
>>>>>>> b6be6f47
            }
        } else {
            Clog.w(Clog.baseLogTag,
                    Clog.getString(R.string.permissions_missing_location));
        }

        // Do we have permission ACCESS_NETWORK_STATE?
        if (context
                .checkCallingOrSelfPermission("android.permission.ACCESS_NETWORK_STATE") != PackageManager.PERMISSION_GRANTED) {
            Clog.e(Clog.baseLogTag,
                    Clog.getString(R.string.permissions_missing_network_state));
            fail();
            this.cancel(true);
            return;
        }

        // Get orientation, the current rotation of the device
        orientation = context.getResources().getConfiguration().orientation
                == Configuration.ORIENTATION_LANDSCAPE ? "h" : "v";
        // Get hidmd5, hidsha1, the device ID hashed
        if (Settings.getSettings().hidmd5 == null) {
            Settings.getSettings().hidmd5 = HashingFunctions.md5(aid);
        }
        hidmd5 = Settings.getSettings().hidmd5;
        if (Settings.getSettings().hidsha1 == null) {
            Settings.getSettings().hidsha1 = HashingFunctions.sha1(aid);
        }
        hidsha1 = Settings.getSettings().hidsha1;
        // Get devMake, devModel, the Make and Model of the current device
        devMake = Settings.getSettings().deviceMake;
        devModel = Settings.getSettings().deviceModel;
        // Get carrier
        if (Settings.getSettings().carrierName == null) {
            Settings.getSettings().carrierName = ((TelephonyManager) context
                    .getSystemService(Context.TELEPHONY_SERVICE))
                    .getNetworkOperatorName();
        }
        carrier = Settings.getSettings().carrierName;
        // Get firstlaunch and convert it to a string
        firstlaunch = Settings.getSettings().first_launch;
        // Get ua, the user agent...
        ua = Settings.getSettings().ua;
        // Get wxh

        if(owner.isBanner()){
            this.width = ((BannerAdView)owner).getAdWidth();
            this.height = ((BannerAdView)owner).getAdHeight();
        }

        maxHeight = owner.getContainerHeight();
        maxWidth = owner.getContainerWidth();



        if (Settings.getSettings().mcc == null
                || Settings.getSettings().mnc == null) {
            TelephonyManager tm = (TelephonyManager) context
                    .getSystemService(Context.TELEPHONY_SERVICE);
            String networkOperator = tm.getNetworkOperator();
            if (networkOperator != null && networkOperator.length() >= 6) {
                Settings.getSettings().mcc = networkOperator.substring(0, 3);
                Settings.getSettings().mnc = networkOperator.substring(3);
            }
        }
        mcc = Settings.getSettings().mcc;
        mnc = Settings.getSettings().mnc;

        ConnectivityManager cm = (ConnectivityManager) context
                .getSystemService(Context.CONNECTIVITY_SERVICE);
        NetworkInfo wifi = cm.getNetworkInfo(ConnectivityManager.TYPE_WIFI);
        connection_type = wifi.isConnected() ? "wifi" : "wan";
        dev_time = "" + System.currentTimeMillis();

        if (owner instanceof InterstitialAdView) {
            // Make string for allowed_sizes
            allowedSizes = "";
            ArrayList<Size> sizes = ((InterstitialAdView) owner).getAllowedSizes();
            for (Size s : sizes) {
                allowedSizes += "" + s.width() + "x" + s.height();
                // If not last size, add a comma
                if (sizes.indexOf(s) != sizes.size() - 1)
                    allowedSizes += ",";
            }
        }

        nativeBrowser = owner.getOpensNativeBrowser() ? "1" : "0";

        //Reserve price
        reserve = owner.getReserve();
        if(reserve<=0){
            this.psa = owner.shouldServePSAs ? "1" : "0";
        }else{
            this.psa = "0";
        }

        age = owner.getAge();
        if (owner.getGender() != null) {
            if (owner.getGender() == AdView.GENDER.MALE) {
                gender = "m";
            }
            else if (owner.getGender() == AdView.GENDER.FEMALE) {
                gender = "f";
            }
            else {
                gender = null;
            }
        }
        customKeywords = owner.getCustomKeywords();

        mcc = Settings.getSettings().mcc;
        mnc = Settings.getSettings().mnc;
        language = Settings.getSettings().language;
    }

    private void fail() {
        if (requester != null)
            requester.failed(this);
        if (adListener != null)
            adListener.onAdRequestFailed(this.owner);
        Clog.clearLastResponse();
    }

    String getRequestUrl() {
        StringBuilder sb;
        sb = new StringBuilder(Settings.getSettings().BASE_URL);
        sb.append("id=");
        if (placementId != null) {
            sb.append(Uri.encode(placementId));
        } else {
            sb.append("NO-PLACEMENT-ID");
        }
        if (!StringUtil.isEmpty(hidmd5)) sb.append("&md5udid=").append(Uri.encode(hidmd5));
        if (!StringUtil.isEmpty(hidsha1)) sb.append("&sha1udid=").append(Uri.encode(hidsha1));
        if (!StringUtil.isEmpty(devMake)) sb.append("&devmake=").append(Uri.encode(devMake));
        if (!StringUtil.isEmpty(devModel)) sb.append("&devmodel=").append(Uri.encode(devModel));
        if (!StringUtil.isEmpty(carrier)) sb.append( "&carrier=").append(Uri.encode(carrier));
        sb.append("&appid=");
        if (!StringUtil.isEmpty(Settings.getSettings().app_id)) {
            sb.append(Uri.encode(Settings.getSettings().app_id));
        } else {
            sb.append("NO-APP-ID");
        }
        if (firstlaunch) sb.append("&firstlaunch=true");
        if (!StringUtil.isEmpty(lat) && !StringUtil.isEmpty(lon)) sb.append("&loc=").append(lat).append(",").append(lon);
        if (!StringUtil.isEmpty(locDataAge)) sb.append("&loc_age=").append(locDataAge);
        if (!StringUtil.isEmpty(locDataPrecision)) sb.append("&loc_prec=").append(locDataPrecision);
        if (Settings.getSettings().test_mode) sb.append("&istest=true");
        if (!StringUtil.isEmpty(ua)) sb.append("&ua=").append(Uri.encode(ua));
        if (!StringUtil.isEmpty(orientation)) sb.append("&orientation=").append(orientation);
        if (width > 0 && height > 0) sb.append("&size=").append(width).append("x").append(height);
        // complicated, don't change
        if (owner != null) {
            if (maxHeight > 0 && maxWidth > 0) {
                if (!(owner instanceof InterstitialAdView)
                        && (width < 0 || height < 0)) {
                    sb.append("&max_size=").append(maxWidth).append("x").append(maxHeight);
                } else if (owner instanceof InterstitialAdView) {
                    sb.append("&size=").append(maxWidth).append("x").append(maxHeight);
                }
            }
        }
        if (!StringUtil.isEmpty(allowedSizes)) sb.append("&promo_sizes=").append(allowedSizes);
        if (!StringUtil.isEmpty(mcc)) sb.append("&mcc=").append(Uri.encode(mcc));
        if (!StringUtil.isEmpty(mnc)) sb.append("&mnc=").append(Uri.encode(mnc));
        if (!StringUtil.isEmpty(language)) sb.append("&language=").append(Uri.encode(language));
        if (!StringUtil.isEmpty(dev_timezone)) sb.append("&devtz=").append(Uri.encode(dev_timezone));
        if (!StringUtil.isEmpty(dev_time)) sb.append("&devtime=").append(Uri.encode(dev_time));
        if (!StringUtil.isEmpty(connection_type)) sb.append("&connection_type=").append( Uri.encode(connection_type));
        if (!StringUtil.isEmpty(nativeBrowser)) sb.append("&native_browser=").append(nativeBrowser);
        if (!StringUtil.isEmpty(psa)) sb.append( "&psa=").append(psa);
        if (reserve>0) sb.append("&reserve=").append(reserve);
        if (!StringUtil.isEmpty(age)) sb.append("&age=").append(Uri.encode(age));
        if (!StringUtil.isEmpty(gender)) sb.append("&gender=").append(Uri.encode(gender));
        sb.append("&format=json");
        sb.append("&st=mobile_app");
        sb.append("&sdkver=").append(Uri.encode(Settings.getSettings().sdkVersion));

        // add custom parameters if there are any
        if (customKeywords != null) {
            for (Pair<String, String> pair : customKeywords) {
                if (!StringUtil.isEmpty(pair.first) && (pair.second != null)) {
                    sb.append("&")
                            .append(pair.first)
                            .append("=")
                            .append(Uri.encode(pair.second));
                }
            }
        }

        return sb.toString();
    }

    @Override
    protected AdResponse doInBackground(Void... params) {
        if (!hasNetwork(context)) {
            Clog.e(Clog.httpReqLogTag,
                    Clog.getString(R.string.no_connectivity));
            return null;
        }

        return doRequest();

    }

    private AdResponse doRequest() {
        String query_string = getRequestUrl();

        Clog.setLastRequest(query_string);

        Clog.d(Clog.httpReqLogTag,
                Clog.getString(R.string.fetch_url, query_string));

        HttpResponse r = null;
        String out = null;
        try {
            HttpParams p = new BasicHttpParams();
            HttpConnectionParams.setConnectionTimeout(p,
                    Settings.getSettings().HTTP_CONNECTION_TIMEOUT);
            HttpConnectionParams.setSoTimeout(p,
                    Settings.getSettings().HTTP_SOCKET_TIMEOUT);
            HttpConnectionParams.setSocketBufferSize(p, 8192);
            DefaultHttpClient h = new DefaultHttpClient(p);

            HttpGet req = new HttpGet(query_string);
            req.setHeader("User-Agent", Settings.getSettings().ua);
            r = h.execute(req);
            if (!httpShouldContinue(r.getStatusLine())) {
                return AdRequest.HTTP_ERROR;
            }
            out = EntityUtils.toString(r.getEntity());
            WebviewUtil.cookieSync(h.getCookieStore().getCookies());
        } catch (ClientProtocolException e) {
            Clog.e(Clog.httpReqLogTag, Clog.getString(R.string.http_unknown));
            return null;
        } catch (ConnectTimeoutException e) {
            Clog.e(Clog.httpReqLogTag, Clog.getString(R.string.http_timeout));
            return null;
        } catch (HttpHostConnectException he) {
            Clog.e(Clog.httpReqLogTag, Clog.getString(
                    R.string.http_unreachable, he.getHost().getHostName(), he
                    .getHost().getPort()));
            return null;
        } catch (IOException e) {
            Clog.e(Clog.httpReqLogTag, Clog.getString(R.string.http_io));
            return null;
        } catch (SecurityException se) {
            Clog.e(Clog.baseLogTag,
                    Clog.getString(R.string.permissions_internet));
            return null;
        } catch(IllegalArgumentException ie) {
            Clog.e(Clog.httpReqLogTag, Clog.getString(R.string.http_unknown));
            return null;
        } catch (Exception e) {
            e.printStackTrace();
            Clog.e(Clog.baseLogTag, Clog.getString(R.string.unknown_exception));
            return null;
        }
        if (out.equals("")) {
            Clog.e(Clog.httpRespLogTag, Clog.getString(R.string.response_blank));
            return null;
        }
        return new AdResponse(out, r.getAllHeaders());
    }

    private boolean hasNetwork(Context context) {
        if (context != null) {
            NetworkInfo ninfo = ((ConnectivityManager) context
                    .getSystemService(Context.CONNECTIVITY_SERVICE))
                    .getActiveNetworkInfo();
            if (ninfo != null && ninfo.isConnectedOrConnecting()) {
                return true;
            }
        }
        return false;
    }


    private boolean httpShouldContinue(StatusLine statusLine) {
        if (statusLine == null)
            return false;

        int http_error_code = statusLine.getStatusCode();
        switch (http_error_code) {
            default:
                Clog.d(Clog.httpRespLogTag,
                        Clog.getString(R.string.http_bad_status, http_error_code));
                return false;
            case 200:
                return true;
        }

    }

    @Override
    protected void onPostExecute(AdResponse result) {
        // check for invalid responses
        if (result == null) {
            Clog.v(Clog.httpRespLogTag, Clog.getString(R.string.no_response));
            fail();
            return; // http request failed
        }
        if (result.isHttpError()) {
            fail();
            return;
        }

        if (requester != null)
            requester.onReceiveResponse(result);
        // for unit testing
        if (adListener != null)
            adListener.onAdLoaded(owner);
    }

    @TargetApi(Build.VERSION_CODES.HONEYCOMB)
    @Override
    protected void onCancelled(AdResponse adResponse) {
        super.onCancelled(adResponse);
        Clog.w(Clog.httpRespLogTag, Clog.getString(R.string.cancel_request));
    }

//   // Uncomment for unit tests
//   public void setContext(Context context) {
//       this.context = context;
//   }
}<|MERGE_RESOLUTION|>--- conflicted
+++ resolved
@@ -16,8 +16,6 @@
 
 package com.appnexus.opensdk;
 
-<<<<<<< HEAD
-=======
 import java.io.IOException;
 import java.util.ArrayList;
 
@@ -33,7 +31,6 @@
 import org.apache.http.params.HttpParams;
 import org.apache.http.util.EntityUtils;
 
->>>>>>> b6be6f47
 import android.annotation.TargetApi;
 import android.content.Context;
 import android.content.pm.PackageManager;
@@ -200,13 +197,8 @@
             if(lastLocation!=null){
                 lat = ""+lastLocation.getLatitude();
                 lon = ""+lastLocation.getLongitude();
-<<<<<<< HEAD
-                locDataAge = "" + (System.currentTimeMillis() - lastLocation.getTime());
-                locDataPrecision = ""+lastLocation.getAccuracy();
-=======
                 locDataPrecision = ""+lastLocation.getAccuracy();
                 locDataAge = "" + (System.currentTimeMillis() - lastLocation.getTime());
->>>>>>> b6be6f47
             }
         } else {
             Clog.w(Clog.baseLogTag,
