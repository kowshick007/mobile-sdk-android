/*
 *    Copyright 2013 APPNEXUS INC
 *
 *    Licensed under the Apache License, Version 2.0 (the "License");
 *    you may not use this file except in compliance with the License.
 *    You may obtain a copy of the License at
 *
 *        http://www.apache.org/licenses/LICENSE-2.0
 *
 *    Unless required by applicable law or agreed to in writing, software
 *    distributed under the License is distributed on an "AS IS" BASIS,
 *    WITHOUT WARRANTIES OR CONDITIONS OF ANY KIND, either express or implied.
 *    See the License for the specific language governing permissions and
 *    limitations under the License.
 */

package com.appnexus.opensdk;

import android.Manifest;
import android.annotation.SuppressLint;
import android.app.Activity;
import android.app.AlertDialog;
import android.app.DownloadManager;
import android.content.*;
import android.content.pm.ActivityInfo;
import android.content.pm.PackageManager;
import android.content.res.Configuration;
import android.content.res.Resources;
import android.graphics.Point;
import android.graphics.Rect;
import android.net.Uri;
import android.net.http.SslError;
import android.os.Build;
import android.os.Environment;
import android.provider.CalendarContract;
import android.util.Base64;
import android.view.Display;
import android.view.Gravity;
import android.view.Window;
import android.webkit.*;
import android.widget.Toast;
import com.appnexus.opensdk.utils.*;
import org.apache.http.message.BasicNameValuePair;

import java.io.*;
import java.net.URLDecoder;
import java.util.ArrayList;

@SuppressLint("InlinedApi")
class MRAIDImplementation {
    protected final MRAIDWebView owner;
    private boolean readyFired = false;
    boolean expanded = false;
    boolean resized = false;
    boolean hidden = false;
    int default_width, default_height;

    public MRAIDImplementation(MRAIDWebView owner) {
        this.owner = owner;
    }

    // The webview about to load the ad, and the html ad content
    String onPreLoadContent(WebView wv, String html) {
        // Check to ensure <html> tags are present
        if (!html.contains("<html>")) {
            html = "<html><head></head><body style='padding:0;margin:0;'>"
                    + html + "</body></html>";
        } else if (!html.contains("<head>")) {
            // The <html> tags are present, but there is no <head> section to
            // inject the mraid js
            html = html.replace("<html>", "<html><head></head>");
        }

        // Insert mraid script source
        html = html.replace("<head>",
                "<head><script>" + getMraidDotJS(wv.getResources())
                        + "</script>");

        return html;
    }

    String getMraidDotJS(Resources r) {
        InputStream ins = r.openRawResource(R.raw.mraid);
        try {
            byte[] buffer = new byte[ins.available()];
            if ( ins.read(buffer) > 0) {
                return new String(buffer, "UTF-8");
            }
        } catch (IOException e) {

        }
        return null;
    }

    protected void onReceivedError(WebView view, int errorCode, String desc,
                                   String failingUrl) {
        Clog.w(Clog.mraidLogTag, Clog.getString(
                R.string.webview_received_error, errorCode, desc, failingUrl));
    }

    WebViewClient getWebViewClient() {
        return new WebViewClient() {

            @Override
            public boolean shouldOverrideUrlLoading(WebView view, String url) {
                if (!url.startsWith("mraid:") && !url.startsWith("javascript:")) {
<<<<<<< HEAD
                    if (url.startsWith("sms:") || url.startsWith("tel:") || owner.owner.getOpensNativeBrowser()) {
                        Intent intent = new Intent(Intent.ACTION_VIEW,
                                Uri.parse(url));
                        try{
                            owner.getContext().startActivity(intent);
                            //Call onAdClicked
                            if(owner.owner.adListener!=null){
                                owner.owner.adListener.onAdClicked(owner.owner);
                            }
                        }catch (Exception e){
                            Toast.makeText(owner.getContext(),R.string.action_cant_be_completed, Toast.LENGTH_SHORT).show();
                        }
=======
                	Intent intent;
                    if (owner.owner.getOpensNativeBrowser()) {
                        intent = new Intent(Intent.ACTION_VIEW,
                                Uri.parse(url));
>>>>>>> 4f6979b3
                    } else {
                        intent = new Intent(owner.getContext(),
                                BrowserActivity.class);
                        intent.putExtra("url", url);
<<<<<<< HEAD
                        owner.getContext().startActivity(intent);
                        //Call onAdClicked
                        if(owner.owner.adListener!=null){
                            owner.owner.adListener.onAdClicked(owner.owner);
                        }
=======
                    }
                    try {
                    	owner.getContext().startActivity(intent);
                    } catch(ActivityNotFoundException e) {
                    	Clog.w(Clog.mraidLogTag, Clog.getString(R.string.opening_url_failed,url));
>>>>>>> 4f6979b3
                    }
                    return true;
                } else if (url.startsWith("mraid://")) {
                    MRAIDImplementation.this.dispatch_mraid_call(url);

                    return true;
                }

                // See if any native activities can handle the Url
                try {
                    owner.getContext().startActivity(
                            new Intent(Intent.ACTION_VIEW, Uri.parse(url)));
                    //Call onAdClicked
                    if(owner.owner.adListener!=null){
                        owner.owner.adListener.onAdClicked(owner.owner);
                    }
                    // If it's an IAV, prevent it from closing
                    if (owner.owner instanceof InterstitialAdView) {
                        ((InterstitialAdView) (owner.owner)).interacted();
                    }
                    return true;
                } catch (ActivityNotFoundException e) {
                    return false;
                }
            }

            @Override
            public void onReceivedSslError(WebView view,
                                           SslErrorHandler handler, SslError error) {
                Clog.e(Clog.httpRespLogTag,
                        Clog.getString(R.string.webclient_error,
                                error.getPrimaryError(), error.toString()));
            }

            @Override
            public void onReceivedError(WebView view, int errorCode,
                                        String description, String failingURL) {
                Clog.e(Clog.httpRespLogTag, Clog.getString(
                        R.string.webclient_error, errorCode, description));
            }

            @Override
            public void onPageFinished(WebView view, String url) {
                // Fire the ready event only once
                if (!readyFired) {
                    String adType = owner.owner.isBanner() ? "inline" : "interstitial";
                    view.loadUrl("javascript:window.mraid.util.setPlacementType('"
                            + adType + "')");
                    view.loadUrl("javascript:window.mraid.util.setIsViewable(true)");

                    setSupportsValues(view);
                    setScreenSize(view);
                    setMaxSize(view);
                    setDefaultPosition(view);

                    view.loadUrl("javascript:window.mraid.util.stateChangeEvent('default')");
                    view.loadUrl("javascript:window.mraid.util.readyEvent();");

                    // Store width and height for close()
                    default_width = owner.getLayoutParams().width;
                    default_height = owner.getLayoutParams().height;

                    readyFired = true;
                }
            }

            private void setDefaultPosition(WebView view) {
                int[] location = new int[2];
                owner.getLocationOnScreen(location);

                int height = owner.getMeasuredHeight();
                int width = owner.getMeasuredWidth();
                view.loadUrl("javascript:window.mraid.util.setDefaultPosition(" + location[0] + ", " + location[1] + ", " + width + ", " + height + ")");
            }

            private void setMaxSize(WebView view) {
                if (owner.getContext() instanceof Activity) {
                    Activity a = ((Activity) owner.getContext());
                    Display d = a.getWindowManager().getDefaultDisplay();
                    Point p = new Point();
                    int width;
                    int height;
                    if(Build.VERSION.SDK_INT>=13){
                        d.getSize(p);
                        width = p.x;
                        height = p.y;
                    }else{
                        width = d.getWidth();
                        height = d.getHeight();
                    }

                    Rect r = new Rect();
                    a.getWindow().getDecorView().getWindowVisibleDisplayFrame(r);
                    int contentViewTop = a.getWindow().findViewById(Window.ID_ANDROID_CONTENT).getTop();
                    height -= contentViewTop;


                    view.loadUrl("javascript:window.mraid.util.setMaxSize(" + width + ", " + height + ")");
                }


            }

            private void setScreenSize(WebView view) {
                if (owner.getContext() instanceof Activity) {
                    Display d = ((Activity) owner.getContext()).getWindowManager().getDefaultDisplay();
                    Point p = new Point();
                    int width;
                    int height;
                    if(Build.VERSION.SDK_INT>=13){
                        d.getSize(p);
                        width = p.x;
                        height = p.y;
                    }else{
                        width = d.getWidth();
                        height = d.getHeight();
                    }

                    view.loadUrl("javascript:window.mraid.util.setScreenSize("+width + ", " + height + ")");
                }
            }

            private void setSupportsValues(WebView view) {
                //SMS
                if (hasIntent(new Intent(Intent.ACTION_VIEW, Uri.parse("sms:5555555555")))) {
                    view.loadUrl("javascript:window.mraid.util.setSupportsSMS(true)");
                }

                //Tel
                if (hasIntent(new Intent(Intent.ACTION_VIEW, Uri.parse("tel:5555555555")))) {
                    view.loadUrl("javascript:window.mraid.util.setSupportsTel(true)");
                }

                //Calendar
                Intent i;
                if (Build.VERSION.SDK_INT >= Build.VERSION_CODES.ICE_CREAM_SANDWICH) {
                    i = new Intent(Intent.ACTION_EDIT).setData(CalendarContract.Events.CONTENT_URI);
                } else {
                    i = new Intent(Intent.ACTION_EDIT).setType("vnd.android.cursor.item/event");
                }
                if (hasIntent(i)) {
                    view.loadUrl("javascript:window.mraid.util.setSupportsCalendar(true)");
                }
                i = null;

                //Store Picture
                PackageManager pm = owner.getContext().getPackageManager();
                if(pm.checkPermission(Manifest.permission.WRITE_EXTERNAL_STORAGE, owner.getContext().getPackageName()) == PackageManager.PERMISSION_GRANTED){
                    view.loadUrl("javascript:window.mraid.util.setSupportsStorePicture(true)");
                }

                //Video should always work inline.
                view.loadUrl("javascript:window.mraid.util.setSupportsInlineVideo(true)");

            }

            boolean hasIntent(Intent i) {
                PackageManager pm = owner.getContext().getPackageManager();
                return pm.queryIntentActivities(i, 0).size() > 0;
            }
        };
    }


	WebChromeClient getWebChromeClient() {
		return new VideoEnabledWebChromeClient((Activity) owner.getContext()){
            @Override
            public boolean onConsoleMessage(ConsoleMessage consoleMessage) {
                // super.onConsoleMessage(consoleMessage);
                Clog.w(Clog.mraidLogTag,
                        Clog.getString(R.string.console_message,
                                consoleMessage.message(),
                                consoleMessage.lineNumber(),
                                consoleMessage.sourceId()));
                return true;
            }

            @Override
            public boolean onJsAlert(WebView view, String url, String message,
                                     JsResult result) {
                // /super.onJsAlert(view, url, message, result);
                Clog.w(Clog.mraidLogTag,
                        Clog.getString(R.string.js_alert, message, url));
                result.confirm();
                return true;
            }

        };
	}
    void onVisible() {
        if (readyFired)
            owner.loadUrl("javascript:window.mraid.util.setIsViewable(true)");
    }

    void onInvisible() {
        if (readyFired)
            owner.loadUrl("javascript:window.mraid.util.setIsViewable(false)");
    }

    protected void setCurrentPosition(int left, int top, int right, int bottom, WebView view) {
        int height = right-left;
        int width = bottom-top;

        owner.loadUrl("javascript:window.mraid.util.sizeChangeEvent(" + width + "," + height + ")");
        owner.loadUrl("javascript:window.mraid.util.setCurrentPosition(" + left + ", " + top + ", " + width + ", " + height + ")");
    }

    void close() {
        if (expanded || resized) {
            AdView.LayoutParams lp = new AdView.LayoutParams(
                    owner.getLayoutParams());
            lp.height = default_height;
            lp.width = default_width;
            lp.gravity = Gravity.CENTER;
            owner.setLayoutParams(lp);
            owner.close();
            owner.loadUrl("javascript:window.mraid.util.stateChangeEvent('default');");
            if (owner.owner!=null && owner.owner.adListener!=null) {
                owner.owner.adListener.onAdCollapsed(this.owner.owner);
            }

            // Allow orientation changes
            Activity a = ((Activity) this.owner.getContext());
            if (a != null)
                a.setRequestedOrientation(ActivityInfo.SCREEN_ORIENTATION_UNSPECIFIED);
            expanded = false;
            resized = false;
        } else {
            // state must be default
            owner.hide();
            hidden = true;
        }
    }

    void expand(ArrayList<BasicNameValuePair> parameters) {
        if (!hidden) {
            int width = owner.getLayoutParams().width;// Use current height and
            // width as expansion
            // defaults.
            int height = owner.getLayoutParams().height;
            boolean useCustomClose = false;
            for (BasicNameValuePair bnvp : parameters) {
                if (bnvp.getName().equals("w"))
                    try {
                        width = Integer.parseInt(bnvp.getValue());
                    } catch (NumberFormatException e) {
                        // Do nothing
                    }
                else if (bnvp.getName().equals("h"))
                    try {
                        height = Integer.parseInt(bnvp.getValue());
                    } catch (NumberFormatException e) {
                        // Do nothing
                    }
                else if (bnvp.getName().equals("useCustomClose"))
                    useCustomClose = Boolean.parseBoolean(bnvp.getValue());
            }

            owner.expand(width, height, useCustomClose, this);
            // Fire the stateChange to MRAID
            this.owner
                    .loadUrl("javascript:window.mraid.util.stateChangeEvent('expanded');");
            expanded = true;

            // Fire the AdListener event
            if (this.owner.owner.adListener != null) {
                this.owner.owner.adListener.onAdExpanded(this.owner.owner);
            }

            // Lock the orientation
            AdActivity.lockOrientation((Activity) this.owner.getContext());

        } else {
            owner.show();
            hidden = false;
        }
    }

    void dispatch_mraid_call(String url) {
        // Remove the fake protocol
        url = url.replaceFirst("mraid://", "");

        // Separate the function from the parameters
        String[] qMarkSplit = url.split("\\?");
        String func = qMarkSplit[0].replaceAll("/", "");
        String params;
        ArrayList<BasicNameValuePair> parameters = new ArrayList<BasicNameValuePair>();
        if (qMarkSplit.length > 1) {
            params = url.substring(url.indexOf("?") + 1);

            for (String s : params.split("&")) {
                if (s.split("=").length < 2) {
                    continue;
                }
                parameters.add(new BasicNameValuePair(s.split("=")[0], s
                        .split("=")[1]));
            }
        }

        if (func.equals("expand")) {
            expand(parameters);
        } else if (func.equals("close")) {
            close();
        } else if (func.equals("resize")) {
            resize(parameters);
        } else if (func.equals("setOrientationProperties")) {
            setOrientationProperties(parameters);
        } else if (func.equals("createCalendarEvent")) {
            createCalendarEvent(parameters);
        } else if (func.equals("playVideo")) {
            playVideo(parameters);
        } else if (func.equals("storePicture")) {
            storePicture(parameters);
        } else {
            Clog.d(Clog.mraidLogTag, Clog.getString(R.string.unsupported_mraid, func));

        }
    }

    private void storePicture(ArrayList<BasicNameValuePair> parameters) {
        String uri = null;
        for (BasicNameValuePair bnvp : parameters) {
            if (bnvp.getName().equals("uri")) {
                uri = bnvp.getValue();
            }
        }
        if (uri == null) {
            Clog.d(Clog.mraidLogTag, Clog.getString(R.string.store_picture_error));
            return;
        }

        final String uri_final = Uri.decode(uri);

        AlertDialog.Builder builder = new AlertDialog.Builder(owner.owner.getContext());
        builder.setTitle(R.string.store_picture_title);
        builder.setMessage(R.string.store_picture_message);
        builder.setPositiveButton(R.string.store_picture_accept, new DialogInterface.OnClickListener() {
            @Override
            public void onClick(DialogInterface dialog, int which) {
                //Check URI scheme
                if (uri_final.startsWith("data:")) {
                    //Remove 'data:(//?)' and save
                    String ext = ".png";
                    boolean isBase64 = false;
                    //First, find file type:
                    if (uri_final.contains("image/gif")) {
                        ext = ".gif";
                    } else if (uri_final.contains("image/jpeg") || uri_final.contains("image/pjpeg")) {
                        ext = ".jpg";
                    } else if (uri_final.contains("image/png")) {
                        ext = ".png";
                    } else if (uri_final.contains("image/tiff")) {
                        ext = ".tif";
                    } else if (uri_final.contains("image/svg+xml")) {
                        ext = ".svg";
                    }
                    if (uri_final.contains("base64")) {
                        isBase64 = true;
                    }
                    File out = new File(owner.owner.getContext().getFilesDir(), System.currentTimeMillis() + ext);
                    FileOutputStream outstream=null;
                    try {
                        byte[] out_array;
                        outstream = owner.owner.getContext().openFileOutput(out.getName(), Context.MODE_PRIVATE);
                        if(out.canWrite()){
                            if (!isBase64) {
                                out_array = Hex.hexStringToByteArray(uri_final.substring(uri_final.lastIndexOf(",") + 1, uri_final.length()));
                            }else{
                                out_array = Base64.decode(uri_final.substring(uri_final.lastIndexOf(",") + 1, uri_final.length()), Base64.DEFAULT);
                            }

                            outstream.write(out_array);
                        }
                    } catch (FileNotFoundException e) {
                        Clog.d(Clog.mraidLogTag, Clog.getString(R.string.store_picture_error));
                    } catch (IOException e) {
                        Clog.d(Clog.mraidLogTag, Clog.getString(R.string.store_picture_error));
                    }finally{
                        if(outstream!=null){
                            try {
                                outstream.close();
                            } catch (IOException e) {
                                Clog.d(Clog.mraidLogTag, Clog.getString(R.string.store_picture_error));
                            }
                        }
                    }

                } else {
                    //Use the download manager
                    final DownloadManager dm = (DownloadManager) owner.getContext().getSystemService(Context.DOWNLOAD_SERVICE);
                    DownloadManager.Request r = new DownloadManager.Request(Uri.parse(uri_final));
                    r.setNotificationVisibility(DownloadManager.Request.VISIBILITY_VISIBLE);

                    //Check if we're writing to internal or external
                    PackageManager pm = owner.getContext().getPackageManager();
                    if(pm.checkPermission(Manifest.permission.WRITE_EXTERNAL_STORAGE, owner.getContext().getPackageName()) == PackageManager.PERMISSION_GRANTED){
                        r.setDestinationInExternalPublicDir(Environment.DIRECTORY_DOWNLOADS, uri_final.split("/")[uri_final.split("/").length-1]);

                        if(Build.VERSION.SDK_INT<Build.VERSION_CODES.HONEYCOMB){
                            r.setShowRunningNotification(true);
                        }else{
                            r.setNotificationVisibility(DownloadManager.Request.VISIBILITY_VISIBLE_NOTIFY_COMPLETED);
                        }
                        dm.enqueue(r);
                    }else{
                        Clog.d(Clog.mraidLogTag, Clog.getString(R.string.store_picture_error));
                    }

                }
            }
        });

        builder.setNegativeButton(R.string.store_picture_decline, new DialogInterface.OnClickListener() {
            @Override
            public void onClick(DialogInterface dialog, int which) {
                //Nothing needs to be done
            }
        });

        AlertDialog d = builder.create();
        d.show();


    }

    private void playVideo(ArrayList<BasicNameValuePair> parameters) {
        String uri = null;
        for (BasicNameValuePair bnvp : parameters) {
            if (bnvp.getName().equals("uri")) {
                uri = bnvp.getValue();
            }
        }
        if (uri == null) {
            Clog.d(Clog.mraidLogTag, Clog.getString(R.string.play_vide_no_uri));
            return;
        }
        Intent i = new Intent(Intent.ACTION_VIEW);
        try {
            i.setDataAndType(Uri.parse(URLDecoder.decode(uri, "UTF-8")), "video/mp4");
        } catch (UnsupportedEncodingException e) {
            Clog.d(Clog.mraidLogTag, Clog.getString(R.string.unsupported_encoding));
            return;
        }
        try{
            owner.getContext().startActivity(i);
            //Call onAdClicked
            if(owner.owner.adListener!=null){
                owner.owner.adListener.onAdClicked(owner.owner);
            }
        }catch(ActivityNotFoundException e){
            return;
        }
    }

    private void createCalendarEvent(ArrayList<BasicNameValuePair> parameters) {
        W3CEvent event = null;
        try {
            if(parameters.size()>0){
                event = W3CEvent.createFromJSON(URLDecoder.decode(parameters.get(0).getValue(), "UTF-8"));
            }
        } catch (UnsupportedEncodingException e) {
            return;
        }

        //Call onAdClicked
        if(owner.owner.adListener!=null){
            owner.owner.adListener.onAdClicked(owner.owner);
        }

        Intent i = event.getInsertIntent();
        owner.getContext().startActivity(i);

        Clog.d(Clog.mraidLogTag, Clog.getString(R.string.create_calendar_event));
    }


    private void setOrientationProperties(ArrayList<BasicNameValuePair> parameters) {
        boolean allow_orientation_change = true;
        AdActivity.OrientationEnum orientation = AdActivity.OrientationEnum.none;

        for (BasicNameValuePair bnvp : parameters) {
            if (bnvp.getName().equals("allow_orientation_change")) {
                allow_orientation_change = Boolean.parseBoolean(bnvp.getValue());
            } else if (bnvp.getName().equals("force_orientation")) {
                orientation = AdActivity.OrientationEnum.valueOf(bnvp.getValue());
            }
        }

        if (!allow_orientation_change) {
            AdActivity.setOrientation((Activity) owner.getContext(), orientation);
        } else {
            AdActivity.setOrientation((Activity) owner.getContext(), AdActivity.OrientationEnum.none);
        }

        Clog.d(Clog.mraidLogTag, Clog.getString(R.string.set_orientation_properties, allow_orientation_change, orientation.ordinal()));


    }

    public enum CUSTOM_CLOSE_POSITION {
        top_left,
        top_right,
        center,
        bottom_left,
        bottom_right,
        top_center,
        bottom_center
    }

    private void resize(ArrayList<BasicNameValuePair> parameters) {
        int w = -1;
        int h = -1;
        int offset_x = 0;
        int offset_y = 0;
        String custom_close_position = "top-right";
        boolean allow_offscrean = true;
        for (BasicNameValuePair bnvp : parameters) {
            try{
                if (bnvp.getName().equals("w")) {
                    w = Integer.parseInt(bnvp.getValue());
                } else if (bnvp.getName().equals("h")) {
                    h = Integer.parseInt(bnvp.getValue());
                } else if (bnvp.getName().equals("offset_x")) {
                    offset_x = Integer.parseInt(bnvp.getValue());
                } else if (bnvp.getName().equals("offset_y")) {
                    offset_y = Integer.parseInt(bnvp.getValue());
                } else if (bnvp.getName().equals("custom_close_position")) {
                    custom_close_position = bnvp.getValue();
                } else if (bnvp.getName().equals("allow_offscreen")) {
                    allow_offscrean = Boolean.parseBoolean(bnvp.getValue());
                }
            }catch(NumberFormatException e){
                Clog.d(Clog.mraidLogTag, Clog.getString(R.string.number_format));
                return;
            }
        }

        Clog.d(Clog.mraidLogTag, Clog.getString(R.string.resize, w, h, offset_x, offset_y, custom_close_position, allow_offscrean));
        this.owner.resize(w, h, offset_x, offset_y, CUSTOM_CLOSE_POSITION.valueOf(custom_close_position.replace('-', '_')), allow_offscrean);

        //Call onAdClicked
        if(owner.owner.adListener!=null){
            owner.owner.adListener.onAdExpanded(owner.owner);
        }

        this.owner
                .loadUrl("javascript:window.mraid.util.stateChangeEvent('resized');");
        resized = true;

    }
}<|MERGE_RESOLUTION|>--- conflicted
+++ resolved
@@ -104,9 +104,9 @@
             @Override
             public boolean shouldOverrideUrlLoading(WebView view, String url) {
                 if (!url.startsWith("mraid:") && !url.startsWith("javascript:")) {
-<<<<<<< HEAD
+                    Intent intent;
                     if (url.startsWith("sms:") || url.startsWith("tel:") || owner.owner.getOpensNativeBrowser()) {
-                        Intent intent = new Intent(Intent.ACTION_VIEW,
+                        intent = new Intent(Intent.ACTION_VIEW,
                                 Uri.parse(url));
                         try{
                             owner.getContext().startActivity(intent);
@@ -117,29 +117,19 @@
                         }catch (Exception e){
                             Toast.makeText(owner.getContext(),R.string.action_cant_be_completed, Toast.LENGTH_SHORT).show();
                         }
-=======
-                	Intent intent;
-                    if (owner.owner.getOpensNativeBrowser()) {
-                        intent = new Intent(Intent.ACTION_VIEW,
-                                Uri.parse(url));
->>>>>>> 4f6979b3
                     } else {
                         intent = new Intent(owner.getContext(),
                                 BrowserActivity.class);
                         intent.putExtra("url", url);
-<<<<<<< HEAD
-                        owner.getContext().startActivity(intent);
+                        try {
+                            owner.getContext().startActivity(intent);
+                        } catch(ActivityNotFoundException e) {
+                            Clog.w(Clog.mraidLogTag, Clog.getString(R.string.opening_url_failed,url));
+                        }
                         //Call onAdClicked
                         if(owner.owner.adListener!=null){
                             owner.owner.adListener.onAdClicked(owner.owner);
                         }
-=======
-                    }
-                    try {
-                    	owner.getContext().startActivity(intent);
-                    } catch(ActivityNotFoundException e) {
-                    	Clog.w(Clog.mraidLogTag, Clog.getString(R.string.opening_url_failed,url));
->>>>>>> 4f6979b3
                     }
                     return true;
                 } else if (url.startsWith("mraid://")) {
