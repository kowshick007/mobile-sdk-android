/*
 *    Copyright 2013 APPNEXUS INC
 *
 *    Licensed under the Apache License, Version 2.0 (the "License");
 *    you may not use this file except in compliance with the License.
 *    You may obtain a copy of the License at
 *
 *        http://www.apache.org/licenses/LICENSE-2.0
 *
 *    Unless required by applicable law or agreed to in writing, software
 *    distributed under the License is distributed on an "AS IS" BASIS,
 *    WITHOUT WARRANTIES OR CONDITIONS OF ANY KIND, either express or implied.
 *    See the License for the specific language governing permissions and
 *    limitations under the License.
 */

package com.appnexus.opensdk;

import android.annotation.SuppressLint;
import android.app.Activity;
import android.os.AsyncTask;
import android.os.Build;
import android.os.Handler;
import android.os.Message;
import com.appnexus.opensdk.utils.Clog;
import com.appnexus.opensdk.utils.Settings;

import java.lang.ref.WeakReference;
import java.util.concurrent.Executors;
import java.util.concurrent.ScheduledExecutorService;
import java.util.concurrent.TimeUnit;

public class AdFetcher implements AdRequester {
    private ScheduledExecutorService tasker;
    protected AdView owner;
    private int period = -1;
    private boolean autoRefresh;
    private RequestHandler handler;
    private boolean shouldReset = false;
    private long lastFetchTime = -1;
    private long timePausedAt = -1;
    private boolean shouldShowTrueTime = false;

    // Fires requests whenever it receives a message
    public AdFetcher(AdView owner) {
        this.owner = owner;
        handler = new RequestHandler(this);
    }

    protected void setPeriod(int period) {
        this.period = period;
        if (tasker != null)
            shouldReset = true;
    }

    protected int getPeriod() {
        return period;
    }

    protected void stop() {
        if (tasker == null)
            return;
        tasker.shutdownNow();
        try {
            tasker.awaitTermination(period, TimeUnit.MILLISECONDS);
        } catch (InterruptedException e) {
            tasker = null;
            return;
        }
        tasker = null;
        Clog.d(Clog.baseLogTag, Clog.getString(R.string.stop));
        timePausedAt = System.currentTimeMillis();

    }

    private void requestFailed() {
        owner.fail();
    }

    protected void start() {
        Clog.d(Clog.baseLogTag, Clog.getString(R.string.start));
        if (tasker != null) {
            Clog.d(Clog.baseLogTag, Clog.getString(R.string.moot_restart));
            requestFailed();
            return;
        }
        makeTasker();
    }

    private void makeTasker() {
        // Start a Scheduler to execute recurring tasks
        tasker = Executors
                .newScheduledThreadPool(Settings.getSettings().FETCH_THREAD_COUNT);

        // Get the period from the settings
        final int msPeriod = period <= 0 ? 30 * 1000 : period;

        if (!getAutoRefresh()) {
            Clog.v(Clog.baseLogTag,
                    Clog.getString(R.string.fetcher_start_single));
            // Request an ad once
            tasker.schedule(new MessageRunnable(), 0, TimeUnit.SECONDS);
        } else {
            Clog.v(Clog.baseLogTag, Clog.getString(R.string.fetcher_start_auto));
            // Start recurring ad requests
            long stall_temp;
            if (timePausedAt != -1 && lastFetchTime != -1) {
                stall_temp = msPeriod - (timePausedAt - lastFetchTime);
            } else {
                stall_temp = 0;
            }
            if (!shouldShowTrueTime) {
                stall_temp = 0;
            }
            final long stall = stall_temp;
            Clog.v(Clog.baseLogTag,
                    Clog.getString(R.string.request_delayed_by_x_ms, stall));
            tasker.schedule(new Runnable() {
                @Override
                public void run() {
                    Clog.v(Clog.baseLogTag, Clog.getString(
                            R.string.request_delayed_by_x_ms, stall));
                    tasker.scheduleAtFixedRate(new MessageRunnable(), 0,
                            msPeriod, TimeUnit.MILLISECONDS);
                }
            }, stall, TimeUnit.MILLISECONDS);
        }
    }

    class MessageRunnable implements Runnable {

        @Override
        public void run() {
            Clog.v(Clog.baseLogTag,
                    Clog.getString(R.string.handler_message_pass));
            handler.sendEmptyMessage(0);

        }

    }

    // Create a handler which will receive the AsyncTasks and spawn them from
    // the main thread.
    static class RequestHandler extends Handler {
        private final WeakReference<AdFetcher> mFetcher;

        RequestHandler(AdFetcher f) {
            mFetcher = new WeakReference<AdFetcher>(f);
        }

        @SuppressLint("NewApi")
        @Override
        synchronized public void handleMessage(Message msg) {
            // If the adfetcher, for some reason, has vanished, do nothing with
            // this message
            // If an MRAID ad is expanded in the owning view, do nothing with
            // this message
            if (mFetcher.get() == null
                    || mFetcher.get().owner.isMRAIDExpanded())
                return;

            // If we need to reset, reset.
            if (mFetcher.get().shouldReset) {
                mFetcher.get().shouldReset = false;
                mFetcher.get().stop();
                mFetcher.get().start();
                return;
            }

            // Update last fetch time once
            Clog.d(Clog.baseLogTag,
                    Clog.getString(
                            R.string.new_ad_since,
                            (int) (System.currentTimeMillis() - mFetcher.get().lastFetchTime)));
            mFetcher.get().lastFetchTime = System.currentTimeMillis();

            // Spawn an AdRequest
            if (Build.VERSION.SDK_INT >= Build.VERSION_CODES.HONEYCOMB) {
                new AdRequest(mFetcher.get())
                        .executeOnExecutor(AsyncTask.THREAD_POOL_EXECUTOR);
            } else {
                new AdRequest(mFetcher.get()).execute();
            }

        }
    }

    protected boolean getAutoRefresh() {
        return autoRefresh;
    }

    protected void setAutoRefresh(boolean autoRefresh) {
        this.autoRefresh = autoRefresh;
        // Restart with new autorefresh setting, but only if auto-refresh was
        // set to true
        if (tasker != null) {
            if (autoRefresh) {
                stop();
                start();
            }
        }
    }

    @Override
    public void failed(AdRequest request) {
        owner.fail();
    }

    @Override
    public void dispatchResponse(final AdResponse response) {
        this.owner.post(new Runnable() {
            public void run() {
<<<<<<< HEAD
                LinkedList<MediatedAd> mediatedAds;

                boolean responseAdsExist = (response != null) && response.containsAds();
                boolean oldAdsExist = (oldAds != null) && !oldAds.isEmpty();

                // no ads in the response and no old ads means no fill
                if (!responseAdsExist && !oldAdsExist) {
=======
                // no ads in the response and no old ads means no fill
                boolean ownerHasAds = (owner.getMediatedAds() != null) && !owner.getMediatedAds().isEmpty();
                if (!response.containsAds()
                        && !ownerHasAds) {
>>>>>>> 212016bc
                    Clog.w(Clog.httpRespLogTag, Clog.getString(R.string.response_no_ads));
                    requestFailed();
                    return;
                }

                if (responseAdsExist) {
                    // if non-mediated ad is overriding the list,
                    // this will be null and skip the loop for mediation
                    owner.setMediatedAds(response.getMediatedAds());
                }

                if ((owner.getMediatedAds() != null) && !owner.getMediatedAds().isEmpty()) {
                    // mediated
                    if (owner.isBanner()) {
                        MediatedBannerAdViewController output = MediatedBannerAdViewController.create(
                                (Activity) owner.getContext(),
                                owner.mAdFetcher,
                                owner.popMediatedAd(),
                                owner);
                    }
                    else if (owner.isInterstitial()) {
                        MediatedInterstitialAdViewController output = MediatedInterstitialAdViewController.create(
                                (Activity) owner.getContext(),
                                owner.mAdFetcher,
                                owner.popMediatedAd(),
                                owner);
                        if (output != null)
                            output.getView();
                    }
                } else if ((response != null)
                        && response.isMraid) {
                    // mraid
                    MRAIDWebView output = new MRAIDWebView(owner);
                    output.loadAd(response);
                    owner.onAdLoaded(output);
                } else {
                    // standard
                    AdWebView output = new AdWebView(owner);
                    output.loadAd(response);
                    owner.onAdLoaded(output);
                }
            }
        });
    }

    @Override
    public void onReceiveResponse(AdResponse response) {
<<<<<<< HEAD
        dispatchResponse(response, null);
=======
        dispatchResponse(response);
>>>>>>> 212016bc
    }

	@Override
	public AdView getOwner() {
		return owner;
	}

	public void clearDurations() {
        lastFetchTime = -1;
        timePausedAt = -1;

    }
}<|MERGE_RESOLUTION|>--- conflicted
+++ resolved
@@ -210,20 +210,12 @@
     public void dispatchResponse(final AdResponse response) {
         this.owner.post(new Runnable() {
             public void run() {
-<<<<<<< HEAD
-                LinkedList<MediatedAd> mediatedAds;
 
                 boolean responseAdsExist = (response != null) && response.containsAds();
-                boolean oldAdsExist = (oldAds != null) && !oldAds.isEmpty();
+                boolean ownerHasAds = (owner.getMediatedAds() != null) && !owner.getMediatedAds().isEmpty();
 
                 // no ads in the response and no old ads means no fill
-                if (!responseAdsExist && !oldAdsExist) {
-=======
-                // no ads in the response and no old ads means no fill
-                boolean ownerHasAds = (owner.getMediatedAds() != null) && !owner.getMediatedAds().isEmpty();
-                if (!response.containsAds()
-                        && !ownerHasAds) {
->>>>>>> 212016bc
+                if (!responseAdsExist && !ownerHasAds) {
                     Clog.w(Clog.httpRespLogTag, Clog.getString(R.string.response_no_ads));
                     requestFailed();
                     return;
@@ -271,11 +263,7 @@
 
     @Override
     public void onReceiveResponse(AdResponse response) {
-<<<<<<< HEAD
-        dispatchResponse(response, null);
-=======
         dispatchResponse(response);
->>>>>>> 212016bc
     }
 
 	@Override
