--- conflicted
+++ resolved
@@ -236,9 +236,15 @@
             output.loadAd(response);
             owner.onAdLoaded(output);
         } else {
-            // standard
             AdWebView output = new AdWebView(owner);
             output.loadAd(response);
+            // standard
+            if(owner.isBanner()){
+                BannerAdView bav = (BannerAdView) owner;
+                if(bav.getExpandsToFitScreenWidth() == true){
+                    bav.expandToFitScreenWidth(response.getWidth(), response.getHeight(), output);
+                }
+            }
             owner.onAdLoaded(output);
         }
     }
@@ -247,27 +253,25 @@
         boolean responseHasAds = (response != null) && response.containsAds();
         boolean ownerHasAds = (owner.getMediatedAds() != null) && !owner.getMediatedAds().isEmpty();
 
-<<<<<<< HEAD
         // no ads in the response and no old ads means no fill
         if (!responseHasAds && !ownerHasAds) {
             Clog.w(Clog.httpRespLogTag, Clog.getString(R.string.response_no_ads));
             requestFailed();
             return;
         }
-=======
-                //If we're about to dispatch a creative to a banneradview that has been resized by ad stretching, reset it's size
-                if(owner.isBanner()){
-                    BannerAdView bav = (BannerAdView)owner;
-                    bav.resetContainerIfNeeded();
-                }
-
-                // no ads in the response and no old ads means no fill
-                if (!responseHasAds && !ownerHasAds) {
-                    Clog.w(Clog.httpRespLogTag, Clog.getString(R.string.response_no_ads));
-                    requestFailed();
-                    return;
-                }
->>>>>>> b6f71ca8
+
+        //If we're about to dispatch a creative to a banneradview that has been resized by ad stretching, reset it's size
+        if(owner.isBanner()){
+            BannerAdView bav = (BannerAdView)owner;
+            bav.resetContainerIfNeeded();
+        }
+
+        // no ads in the response and no old ads means no fill
+        if (!responseHasAds && !ownerHasAds) {
+            Clog.w(Clog.httpRespLogTag, Clog.getString(R.string.response_no_ads));
+            requestFailed();
+            return;
+        }
 
         if (responseHasAds) {
             // if non-mediated ad is overriding the list,
@@ -275,48 +279,11 @@
             owner.setMediatedAds(response.getMediatedAds());
         }
 
-<<<<<<< HEAD
         this.owner.handler.post(new Runnable() {
             @Override
             public void run() {
                 AdFetcher.this.dispatchResponse(response);
-=======
-                if ((owner.getMediatedAds() != null) && !owner.getMediatedAds().isEmpty()) {
-                    // mediated
-                    if (owner.isBanner()) {
-                        MediatedBannerAdViewController output = MediatedBannerAdViewController.create(
-                                (Activity) owner.getContext(),
-                                owner.mAdFetcher,
-                                owner.popMediatedAd(),
-                                owner);
-                    } else if (owner.isInterstitial()) {
-                        MediatedInterstitialAdViewController output = MediatedInterstitialAdViewController.create(
-                                (Activity) owner.getContext(),
-                                owner.mAdFetcher,
-                                owner.popMediatedAd(),
-                                owner);
-                        if (output != null)
-                            output.getView();
-                    }
-                } else if ((response != null)
-                        && response.isMraid()) {
-                    // mraid
-                    MRAIDWebView output = new MRAIDWebView(owner);
-                    output.loadAd(response);
-                    owner.onAdLoaded(output);
-                } else {
-                    AdWebView output = new AdWebView(owner);
-                    output.loadAd(response);
-                    // standard
-                    if(owner.isBanner()){
-                        BannerAdView bav = (BannerAdView) owner;
-                        if(bav.getExpandsToFitScreenWidth() == true){
-                            bav.expandToFitScreenWidth(response.getWidth(), response.getHeight(), output);
-                        }
-                    }
-                    owner.onAdLoaded(output);
-                }
->>>>>>> b6f71ca8
+
             }
         });
 
