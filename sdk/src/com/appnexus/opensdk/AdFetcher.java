/*
 *    Copyright 2013 APPNEXUS INC
 *
 *    Licensed under the Apache License, Version 2.0 (the "License");
 *    you may not use this file except in compliance with the License.
 *    You may obtain a copy of the License at
 *
 *        http://www.apache.org/licenses/LICENSE-2.0
 *
 *    Unless required by applicable law or agreed to in writing, software
 *    distributed under the License is distributed on an "AS IS" BASIS,
 *    WITHOUT WARRANTIES OR CONDITIONS OF ANY KIND, either express or implied.
 *    See the License for the specific language governing permissions and
 *    limitations under the License.
 */

package com.appnexus.opensdk;

import android.annotation.SuppressLint;
import android.app.Activity;
import android.os.AsyncTask;
import android.os.Build;
import android.os.Handler;
import android.os.Message;
import com.appnexus.opensdk.utils.Clog;
import com.appnexus.opensdk.utils.Settings;

import java.lang.ref.WeakReference;
import java.util.concurrent.Executors;
import java.util.concurrent.ScheduledExecutorService;
import java.util.concurrent.TimeUnit;

class AdFetcher implements AdRequester {
    private ScheduledExecutorService tasker;
    private final AdView owner;
    private int period = -1;
    private boolean autoRefresh;
    private final RequestHandler handler;
    private boolean shouldReset = false;
    private long lastFetchTime = -1;
    private long timePausedAt = -1;
    private AdRequest adRequest;

    // Fires requests whenever it receives a message
    public AdFetcher(AdView owner) {
        this.owner = owner;
        handler = new RequestHandler(this);
    }

    void setPeriod(int period) {
        this.period = period;
        if (tasker != null)
            shouldReset = true;
    }

    protected int getPeriod() {
        return period;
    }

    void stop() {
        if (adRequest != null) {
            adRequest.cancel(true);
            adRequest = null;
        }

        if (tasker == null)
            return;
        tasker.shutdownNow();
        try {
            tasker.awaitTermination(period, TimeUnit.MILLISECONDS);
        } catch (InterruptedException e) {
            tasker = null;
            return;
        }
        tasker = null;
        Clog.d(Clog.baseLogTag, Clog.getString(R.string.stop));
        timePausedAt = System.currentTimeMillis();

    }

    private void requestFailed() {
        owner.fail();
    }

    void start() {
        Clog.d(Clog.baseLogTag, Clog.getString(R.string.start));
        if (tasker != null) {
            Clog.d(Clog.baseLogTag, Clog.getString(R.string.moot_restart));
            requestFailed();
            return;
        }
        makeTasker();
    }

    private void makeTasker() {
        // Start a Scheduler to execute recurring tasks
        tasker = Executors
                .newScheduledThreadPool(Settings.getSettings().FETCH_THREAD_COUNT);

        // Get the period from the settings
        final int msPeriod = period <= 0 ? 30 * 1000 : period;

        if (!getAutoRefresh()) {
            Clog.v(Clog.baseLogTag,
                    Clog.getString(R.string.fetcher_start_single));
            // Request an ad once
            tasker.schedule(new MessageRunnable(), 0, TimeUnit.SECONDS);
        } else {
            Clog.v(Clog.baseLogTag, Clog.getString(R.string.fetcher_start_auto));
            // Start recurring ad requests
            long stall_temp;
            if (timePausedAt != -1 && lastFetchTime != -1) {
                stall_temp = msPeriod - (timePausedAt - lastFetchTime);
            } else {
                stall_temp = 0;
            }

            final long stall = stall_temp;
            Clog.v(Clog.baseLogTag,
                    Clog.getString(R.string.request_delayed_by_x_ms, stall));
            tasker.schedule(new Runnable() {
                @Override
                public void run() {
                    Clog.v(Clog.baseLogTag, Clog.getString(
                            R.string.request_delayed_by_x_ms, stall));
                    tasker.scheduleAtFixedRate(new MessageRunnable(), 0,
                            msPeriod, TimeUnit.MILLISECONDS);
                }
            }, stall, TimeUnit.MILLISECONDS);
        }
    }

    private class MessageRunnable implements Runnable {

        @Override
        public void run() {
            Clog.v(Clog.baseLogTag,
                    Clog.getString(R.string.handler_message_pass));
            handler.sendEmptyMessage(0);

        }

    }

    // Create a handler which will receive the AsyncTasks and spawn them from
    // the main thread.
    static class RequestHandler extends Handler {
        private final WeakReference<AdFetcher> mFetcher;

        RequestHandler(AdFetcher f) {
            mFetcher = new WeakReference<AdFetcher>(f);
        }

        @SuppressLint("NewApi")
        @Override
        synchronized public void handleMessage(Message msg) {
            // If the adfetcher, for some reason, has vanished, do nothing with
            // this message
            // If an MRAID ad is expanded in the owning view, do nothing with
            // this message
            AdFetcher fetcher = mFetcher.get();
            if (fetcher == null
                    || !fetcher.owner.isReadyToStart())
                return;

            // If we need to reset, reset.
            if (fetcher.shouldReset) {
                fetcher.shouldReset = false;
                fetcher.stop();
                fetcher.start();
                return;
            }

            // Update last fetch time once
            Clog.d(Clog.baseLogTag,
                    Clog.getString(
                            R.string.new_ad_since,
                            (int) (System.currentTimeMillis() - fetcher.lastFetchTime)));
            fetcher.lastFetchTime = System.currentTimeMillis();

            // Spawn an AdRequest
            fetcher.adRequest = new AdRequest(fetcher);
            if (Build.VERSION.SDK_INT >= Build.VERSION_CODES.HONEYCOMB) {
                fetcher.adRequest.executeOnExecutor(AsyncTask.THREAD_POOL_EXECUTOR);
            } else {
                fetcher.adRequest.execute();
            }
        }
    }

    boolean getAutoRefresh() {
        return autoRefresh;
    }

    void setAutoRefresh(boolean autoRefresh) {
        this.autoRefresh = autoRefresh;
        // Restart with new autorefresh setting, but only if auto-refresh was
        // set to true
        if (tasker != null) {
            if (autoRefresh) {
                stop();
                start();
            }
        }
    }

    @Override
    public void failed(AdRequest request) {
        owner.fail();
    }

    @Override
    public void dispatchResponse(final AdResponse response) {

        if ((owner.getMediatedAds() != null) && !owner.getMediatedAds().isEmpty()) {
            // mediated
            if (owner.isBanner()) {
                MediatedBannerAdViewController output = MediatedBannerAdViewController.create(
                        (Activity) owner.getContext(),
                        owner.mAdFetcher,
                        owner.popMediatedAd(),
                        owner);
            } else if (owner.isInterstitial()) {
                MediatedInterstitialAdViewController output = MediatedInterstitialAdViewController.create(
                        (Activity) owner.getContext(),
                        owner.mAdFetcher,
                        owner.popMediatedAd(),
                        owner);
                if (output != null)
                    output.getView();
            }
        } else if ((response != null)
                && response.isMraid()) {
            // mraid
            MRAIDWebView output = new MRAIDWebView(owner);
            output.loadAd(response);
            owner.onAdLoaded(output);
        } else {
            AdWebView output = new AdWebView(owner);
            output.loadAd(response);
            // standard
            if(owner.isBanner()){
                BannerAdView bav = (BannerAdView) owner;
                if(bav.getExpandsToFitScreenWidth() == true){
                    bav.expandToFitScreenWidth(response.getWidth(), response.getHeight(), output);
                }
            }
            owner.onAdLoaded(output);
        }
    }

    public void onReceiveResponse(final AdResponse response) {
        boolean responseHasAds = (response != null) && response.containsAds();
        boolean ownerHasAds = (owner.getMediatedAds() != null) && !owner.getMediatedAds().isEmpty();

        // no ads in the response and no old ads means no fill
        if (!responseHasAds && !ownerHasAds) {
            Clog.w(Clog.httpRespLogTag, Clog.getString(R.string.response_no_ads));
            requestFailed();
            return;
        }

        //If we're about to dispatch a creative to a banneradview that has been resized by ad stretching, reset it's size
        if(owner.isBanner()){
            BannerAdView bav = (BannerAdView)owner;
            bav.resetContainerIfNeeded();
        }

        // no ads in the response and no old ads means no fill
        if (!responseHasAds && !ownerHasAds) {
            Clog.w(Clog.httpRespLogTag, Clog.getString(R.string.response_no_ads));
            requestFailed();
            return;
        }

        if (responseHasAds) {
            // if non-mediated ad is overriding the list,
            // this will be null and skip the loop for mediation
            owner.setMediatedAds(response.getMediatedAds());
        }

        this.owner.handler.post(new Runnable() {
            @Override
            public void run() {
                AdFetcher.this.dispatchResponse(response);

<<<<<<< HEAD
=======
                if ((owner.getMediatedAds() != null) && !owner.getMediatedAds().isEmpty()) {
                    // mediated
                    if (owner.isBanner()) {
                        MediatedBannerAdViewController.create(
                                (Activity) owner.getContext(),
                                owner.mAdFetcher,
                                owner.popMediatedAd(),
                                owner.getAdDispatcher());
                    } else if (owner.isInterstitial()) {
                        MediatedInterstitialAdViewController output = MediatedInterstitialAdViewController.create(
                                (Activity) owner.getContext(),
                                owner.mAdFetcher,
                                owner.popMediatedAd(),
                                owner.getAdDispatcher());
                        if (output != null)
                            output.getView();
                    }
                } else if ((response != null)
                        && response.isMraid()) {
                    // mraid
                    MRAIDWebView output = new MRAIDWebView(owner);
                    output.loadAd(response);
                    owner.getAdDispatcher().onAdLoaded(output);
                } else {
                    AdWebView output = new AdWebView(owner);
                    output.loadAd(response);
                    // standard
                    if(owner.isBanner()){
                        BannerAdView bav = (BannerAdView) owner;
                        if(bav.getExpandsToFitScreenWidth() == true){
                            bav.expandToFitScreenWidth(response.getWidth(), response.getHeight(), output);
                        }
                    }
                    owner.getAdDispatcher().onAdLoaded(output);
                }
>>>>>>> 4f6979b3
            }
        });

    }

    @Override
    public AdView getOwner() {
        return owner;
    }

    public void setAdRequest(AdRequest adRequest) {
        this.adRequest = adRequest;
    }

    public void clearDurations() {
        lastFetchTime = -1;
        timePausedAt = -1;

    }
}<|MERGE_RESOLUTION|>--- conflicted
+++ resolved
@@ -219,13 +219,13 @@
                         (Activity) owner.getContext(),
                         owner.mAdFetcher,
                         owner.popMediatedAd(),
-                        owner);
+                        owner.getAdDispatcher());
             } else if (owner.isInterstitial()) {
                 MediatedInterstitialAdViewController output = MediatedInterstitialAdViewController.create(
                         (Activity) owner.getContext(),
                         owner.mAdFetcher,
                         owner.popMediatedAd(),
-                        owner);
+                        owner.getAdDispatcher());
                 if (output != null)
                     output.getView();
             }
@@ -234,7 +234,7 @@
             // mraid
             MRAIDWebView output = new MRAIDWebView(owner);
             output.loadAd(response);
-            owner.onAdLoaded(output);
+            owner.getAdDispatcher().onAdLoaded(output);
         } else {
             AdWebView output = new AdWebView(owner);
             output.loadAd(response);
@@ -245,7 +245,7 @@
                     bav.expandToFitScreenWidth(response.getWidth(), response.getHeight(), output);
                 }
             }
-            owner.onAdLoaded(output);
+            owner.getAdDispatcher().onAdLoaded(output);
         }
     }
 
@@ -283,45 +283,6 @@
             @Override
             public void run() {
                 AdFetcher.this.dispatchResponse(response);
-
-<<<<<<< HEAD
-=======
-                if ((owner.getMediatedAds() != null) && !owner.getMediatedAds().isEmpty()) {
-                    // mediated
-                    if (owner.isBanner()) {
-                        MediatedBannerAdViewController.create(
-                                (Activity) owner.getContext(),
-                                owner.mAdFetcher,
-                                owner.popMediatedAd(),
-                                owner.getAdDispatcher());
-                    } else if (owner.isInterstitial()) {
-                        MediatedInterstitialAdViewController output = MediatedInterstitialAdViewController.create(
-                                (Activity) owner.getContext(),
-                                owner.mAdFetcher,
-                                owner.popMediatedAd(),
-                                owner.getAdDispatcher());
-                        if (output != null)
-                            output.getView();
-                    }
-                } else if ((response != null)
-                        && response.isMraid()) {
-                    // mraid
-                    MRAIDWebView output = new MRAIDWebView(owner);
-                    output.loadAd(response);
-                    owner.getAdDispatcher().onAdLoaded(output);
-                } else {
-                    AdWebView output = new AdWebView(owner);
-                    output.loadAd(response);
-                    // standard
-                    if(owner.isBanner()){
-                        BannerAdView bav = (BannerAdView) owner;
-                        if(bav.getExpandsToFitScreenWidth() == true){
-                            bav.expandToFitScreenWidth(response.getWidth(), response.getHeight(), output);
-                        }
-                    }
-                    owner.getAdDispatcher().onAdLoaded(output);
-                }
->>>>>>> 4f6979b3
             }
         });
 
