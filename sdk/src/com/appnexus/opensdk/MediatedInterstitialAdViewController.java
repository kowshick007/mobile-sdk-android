/*
 *    Copyright 2013 APPNEXUS INC
 *
 *    Licensed under the Apache License, Version 2.0 (the "License");
 *    you may not use this file except in compliance with the License.
 *    You may obtain a copy of the License at
 *
 *        http://www.apache.org/licenses/LICENSE-2.0
 *
 *    Unless required by applicable law or agreed to in writing, software
 *    distributed under the License is distributed on an "AS IS" BASIS,
 *    WITHOUT WARRANTIES OR CONDITIONS OF ANY KIND, either express or implied.
 *    See the License for the specific language governing permissions and
 *    limitations under the License.
 */
package com.appnexus.opensdk;

import android.app.Activity;
import android.view.View;
import com.appnexus.opensdk.utils.Clog;

/**
<<<<<<< HEAD
* An object of this type is sent to the third-party SDK's {@link
* MediatedInterstitialAdView} object.  The third-party SDK uses this
* object from within its interstitial view implementation to send
* events back to the AppNexus SDK.
*/

public class MediatedInterstitialAdViewController extends MediatedAdViewController {

    private Activity activity;
=======
* An object of this type is sent to the 3rd party SDK's MediatedInterstitialAdView object. The 3rd party
* SDK uses this object from within its interstitial view implementation to send events back to the AppNexus
* SDK
*
*/public class MediatedInterstitialAdViewController extends MediatedAdViewController {
>>>>>>> a9c61e6e

    static MediatedInterstitialAdViewController create(
            Activity activity, AdRequester requester,
            MediatedAd mediatedAd, AdViewListener listener) {
        MediatedInterstitialAdViewController out = new MediatedInterstitialAdViewController(activity, requester, mediatedAd, listener);
        return out.hasFailed ? null : out;
    }

    private MediatedInterstitialAdViewController(
            Activity activity, AdRequester requester, MediatedAd mediatedAd,
            AdViewListener listener) {
        super(requester, mediatedAd, listener);

        if (!isValid(MediatedInterstitialAdView.class))
            return;

<<<<<<< HEAD
        this.activity = activity;
    }

    void show() {
        if (mAV != null) {
            ((MediatedInterstitialAdView) mAV).show();
        }
    }

    /**
     * Gets the interstitial ad view of the underlying third-party SDK
     * and begins the process of fetching an interstitial ad in the
     * background.  Note that the ad will expire 60 seconds after
     * being delivered from the server.  In other words, if the user
     * views or clicks the ad 60 seconds after it was initially
     * fetched from the server, you will not get credit for that
     * impression or click.
     * 
     * @return the third-party SDK's view.
     */

    @Override
    public View getView() {
=======
>>>>>>> a9c61e6e
        // if controller is valid, request an ad.
        Clog.d(Clog.mediationLogTag, Clog.getString(R.string.mediated_request));

        RESULT errorCode = null;

        startTimeout();
        try {
            ((MediatedInterstitialAdView) mAV).requestAd(this,
                    activity,
                    currentAd.getParam(),
                    currentAd.getId());
        } catch (Exception e) {
            Clog.e(Clog.mediationLogTag, Clog.getString(R.string.mediated_request_exception), e);
            errorCode = RESULT.INVALID_REQUEST;
        } catch (Error e) {
            // catch errors. exceptions will be caught above.
            Clog.e(Clog.mediationLogTag, Clog.getString(R.string.mediated_request_error), e);
            errorCode = RESULT.MEDIATED_SDK_UNAVAILABLE;
        }

        if (errorCode != null)
            onAdFailed(errorCode);
    }

    void show() {
        if (mAV != null) {
            ((MediatedInterstitialAdView) mAV).show();
        }
    }

    boolean isReady() {
        return ((MediatedInterstitialAdView) mAV).isReady();
    }
}<|MERGE_RESOLUTION|>--- conflicted
+++ resolved
@@ -20,7 +20,6 @@
 import com.appnexus.opensdk.utils.Clog;
 
 /**
-<<<<<<< HEAD
 * An object of this type is sent to the third-party SDK's {@link
 * MediatedInterstitialAdView} object.  The third-party SDK uses this
 * object from within its interstitial view implementation to send
@@ -28,15 +27,6 @@
 */
 
 public class MediatedInterstitialAdViewController extends MediatedAdViewController {
-
-    private Activity activity;
-=======
-* An object of this type is sent to the 3rd party SDK's MediatedInterstitialAdView object. The 3rd party
-* SDK uses this object from within its interstitial view implementation to send events back to the AppNexus
-* SDK
-*
-*/public class MediatedInterstitialAdViewController extends MediatedAdViewController {
->>>>>>> a9c61e6e
 
     static MediatedInterstitialAdViewController create(
             Activity activity, AdRequester requester,
@@ -53,32 +43,6 @@
         if (!isValid(MediatedInterstitialAdView.class))
             return;
 
-<<<<<<< HEAD
-        this.activity = activity;
-    }
-
-    void show() {
-        if (mAV != null) {
-            ((MediatedInterstitialAdView) mAV).show();
-        }
-    }
-
-    /**
-     * Gets the interstitial ad view of the underlying third-party SDK
-     * and begins the process of fetching an interstitial ad in the
-     * background.  Note that the ad will expire 60 seconds after
-     * being delivered from the server.  In other words, if the user
-     * views or clicks the ad 60 seconds after it was initially
-     * fetched from the server, you will not get credit for that
-     * impression or click.
-     * 
-     * @return the third-party SDK's view.
-     */
-
-    @Override
-    public View getView() {
-=======
->>>>>>> a9c61e6e
         // if controller is valid, request an ad.
         Clog.d(Clog.mediationLogTag, Clog.getString(R.string.mediated_request));
 
