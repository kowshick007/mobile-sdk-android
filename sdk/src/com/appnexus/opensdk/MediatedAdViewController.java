--- conflicted
+++ resolved
@@ -177,15 +177,7 @@
             @Override
             protected void onPostExecute(HTTPResponse httpResponse) {
                 if (requester == null) {
-<<<<<<< HEAD
-                    Clog.e(Clog.httpRespLogTag, Clog.getString(R.string.fire_cb_requester_null));
-                    return;
-                }
-                if ((httpResponse == null) || !httpResponse.getSucceeded()) {
-                    Clog.e(Clog.httpRespLogTag, Clog.getString(R.string.result_cb_bad_response));
-=======
                     Clog.w(Clog.httpRespLogTag, Clog.getString(R.string.fire_cb_requester_null));
->>>>>>> 2bb270e9
                     return;
                 }
                 AdResponse response = null;
