/*
 *    Copyright 2013 APPNEXUS INC
 *
 *    Licensed under the Apache License, Version 2.0 (the "License");
 *    you may not use this file except in compliance with the License.
 *    You may obtain a copy of the License at
 *
 *        http://www.apache.org/licenses/LICENSE-2.0
 *
 *    Unless required by applicable law or agreed to in writing, software
 *    distributed under the License is distributed on an "AS IS" BASIS,
 *    WITHOUT WARRANTIES OR CONDITIONS OF ANY KIND, either express or implied.
 *    See the License for the specific language governing permissions and
 *    limitations under the License.
 */

package com.appnexus.opensdk;

import android.annotation.SuppressLint;
import android.app.Activity;
import android.content.Context;
import android.content.pm.ActivityInfo;
import android.content.res.Configuration;
import android.graphics.Color;
import android.os.*;
import android.util.Pair;
import android.view.*;
import android.webkit.WebView;
import android.widget.FrameLayout;
import android.widget.ImageButton;
import com.appnexus.opensdk.utils.Clog;
import com.appnexus.opensdk.utils.Settings;

import java.util.Locale;

public class AdActivity extends Activity {

    FrameLayout layout;
    private WebView webView;
    private long now;
    private boolean close_added = false;
    private static Activity current_ad_activity = null;
    private InterstitialAdView adView;

    static Activity getCurrent_ad_activity() {
        return current_ad_activity;
    }

    private static void setCurrent_ad_activity(Activity current_ad_activity) {
        AdActivity.current_ad_activity = current_ad_activity;
    }

    @SuppressLint({"InlinedApi", "NewApi"})
    @Override
    public void onCreate(Bundle b) {
        super.onCreate(b);

        setCurrent_ad_activity(this);

        layout = new FrameLayout(this);

        // Lock the orientation
        AdActivity.lockOrientation(this);

        setContentView(layout);

        setIAdView(InterstitialAdView.INTERSTITIALADVIEW_TO_USE);
        now = getIntent().getLongExtra(InterstitialAdView.INTENT_KEY_TIME,
                System.currentTimeMillis());
        int closeButtonDelay = getIntent().getIntExtra(
                InterstitialAdView.INTENT_KEY_CLOSE_BUTTON_DELAY,
                Settings.getSettings().DEFAULT_INTERSTITIAL_CLOSE_BUTTON_DELAY);

        // Add a close button after a 10 second delay.
        closeButtonHandler.sendEmptyMessageDelayed(0, closeButtonDelay);
    }

    private final Handler closeButtonHandler = new Handler() {
        @Override
        public void handleMessage(Message msg) {
            if (msg.obj instanceof FrameLayout) {
                if ((adView != null) && adView.interacted) {
                    addCloseButton();
                }
            }
        }
    };

    protected void finishIfNoInteraction() {
        if ((adView != null) && !adView.interacted) {
            finish();
        }

    }

    void handleMRAIDCollapse(MRAIDWebView m) {
        layout.addView(m);
    }

    void addCloseButton() {
        if (close_added) {
            return;
        }
        close_added = true;
        final ImageButton close = new ImageButton(this);
        close.setImageDrawable(getResources().getDrawable(
                android.R.drawable.ic_menu_close_clear_cancel));
        FrameLayout.LayoutParams blp = new FrameLayout.LayoutParams(
                FrameLayout.LayoutParams.WRAP_CONTENT,
                FrameLayout.LayoutParams.WRAP_CONTENT, Gravity.RIGHT
                | Gravity.TOP);
        close.setLayoutParams(blp);
        close.setBackgroundColor(Color.TRANSPARENT);
        close.setOnClickListener(new View.OnClickListener() {

            @Override
            public void onClick(View v) {
                finish();

            }
        });
        layout.addView(close);
    }

    private void setIAdView(InterstitialAdView av) {
        if (layout != null) {
            layout.setBackgroundColor(av.getBackgroundColor());
            layout.removeAllViews();
            if (av.getParent() != null) {
                ((ViewGroup) av.getParent()).removeAllViews();
            }
            Pair<Long, Displayable> p = InterstitialAdView.q.poll();
            while (p != null && p.second != null
                    && now - p.first > InterstitialAdView.MAX_AGE) {
                Clog.w(Clog.baseLogTag, Clog.getString(R.string.too_old));
                p = InterstitialAdView.q.poll();
            }
            if ((p == null) || (p.second == null)
                    || !(p.second.getView() instanceof WebView))
                return;
            webView = (WebView) p.second.getView();
            layout.addView(webView);
        }

        if (av != null) {
            av.setAdActivity(this);
        }
        adView = av;
    }

    @SuppressLint({"InlinedApi", "DefaultLocale"})
    static void lockOrientation(Activity a) {
        // Fix an accelerometer bug with kindle fire HDs
        boolean isKindleFireHD = false;
        String device = Settings.getSettings().deviceModel
                .toUpperCase(Locale.US);
        String make = Settings.getSettings().deviceMake.toUpperCase(Locale.US);
        if (make.equals("AMAZON")
                && (device.equals("KFTT") || device.equals("KFJWI") || device
                .equals("KFJWA"))) {
            isKindleFireHD = true;
        }
        Display d = ((WindowManager) a.getSystemService(Context.WINDOW_SERVICE))
                .getDefaultDisplay();
        final int orientation = a.getResources().getConfiguration().orientation;

        if (orientation == Configuration.ORIENTATION_PORTRAIT) {
            if (android.os.Build.VERSION.SDK_INT < android.os.Build.VERSION_CODES.FROYO) {
                a.setRequestedOrientation(ActivityInfo.SCREEN_ORIENTATION_PORTRAIT);
            } else {
                int rotation = d.getRotation();
                if (rotation == android.view.Surface.ROTATION_90
                        || rotation == android.view.Surface.ROTATION_180) {
                    a.setRequestedOrientation(ActivityInfo.SCREEN_ORIENTATION_REVERSE_PORTRAIT);
                } else {
                    a.setRequestedOrientation(ActivityInfo.SCREEN_ORIENTATION_PORTRAIT);
                }
            }
        } else if (orientation == Configuration.ORIENTATION_LANDSCAPE) {
            if (android.os.Build.VERSION.SDK_INT < android.os.Build.VERSION_CODES.FROYO) {
                a.setRequestedOrientation(ActivityInfo.SCREEN_ORIENTATION_LANDSCAPE);
            } else {
                int rotation = d.getRotation();
                if (!isKindleFireHD) {
                    if (rotation == android.view.Surface.ROTATION_0
                            || rotation == android.view.Surface.ROTATION_90) {
                        a.setRequestedOrientation(ActivityInfo.SCREEN_ORIENTATION_LANDSCAPE);
                    } else {
                        a.setRequestedOrientation(ActivityInfo.SCREEN_ORIENTATION_REVERSE_LANDSCAPE);
                    }
                } else {
                    if (rotation == android.view.Surface.ROTATION_0
                            || rotation == android.view.Surface.ROTATION_90) {
                        a.setRequestedOrientation(ActivityInfo.SCREEN_ORIENTATION_REVERSE_LANDSCAPE);
                    } else {
                        a.setRequestedOrientation(ActivityInfo.SCREEN_ORIENTATION_LANDSCAPE);
                    }
                }
            }
        }
    }

<<<<<<< HEAD
    enum OrientationEnum {
        portrait,
        landscape,
        none
    }

    @SuppressLint({"InlinedApi", "DefaultLocale"})
    protected static void setOrientation(Activity a, OrientationEnum e) {
        // Fix an accelerometer bug with kindle fire HDs
        boolean isKindleFireHD = false;
        String device = Settings.getSettings().deviceModel
                .toUpperCase(Locale.US);
        String make = Settings.getSettings().deviceMake.toUpperCase(Locale.US);
        if (make.equals("AMAZON")
                && (device.equals("KFTT") || device.equals("KFJWI") || device
                .equals("KFJWA"))) {
            isKindleFireHD = true;
        }
        Display d = ((WindowManager) a.getSystemService(Context.WINDOW_SERVICE))
                .getDefaultDisplay();

        int orientation = a.getResources().getConfiguration().orientation;

        switch (e) {
            case none:
                a.setRequestedOrientation(ActivityInfo.SCREEN_ORIENTATION_UNSPECIFIED);
                return;
            case landscape:
                if (orientation == Configuration.ORIENTATION_LANDSCAPE) {
                    break;
                } else {
                    orientation = Configuration.ORIENTATION_LANDSCAPE;
                    break;
                }
            case portrait:
                if (orientation == Configuration.ORIENTATION_PORTRAIT) {
                    break;
                } else {
                    orientation = Configuration.ORIENTATION_PORTRAIT;
                    break;
                }
        }


        if (orientation == Configuration.ORIENTATION_PORTRAIT) {
            if (android.os.Build.VERSION.SDK_INT < android.os.Build.VERSION_CODES.FROYO) {
                a.setRequestedOrientation(ActivityInfo.SCREEN_ORIENTATION_PORTRAIT);
            } else {
                int rotation = d.getRotation();
                if (rotation == android.view.Surface.ROTATION_90
                        || rotation == android.view.Surface.ROTATION_180) {
                    a.setRequestedOrientation(ActivityInfo.SCREEN_ORIENTATION_REVERSE_PORTRAIT);
                } else {
                    a.setRequestedOrientation(ActivityInfo.SCREEN_ORIENTATION_PORTRAIT);
                }
            }
        } else if (orientation == Configuration.ORIENTATION_LANDSCAPE) {
            if (android.os.Build.VERSION.SDK_INT < android.os.Build.VERSION_CODES.FROYO) {
                a.setRequestedOrientation(ActivityInfo.SCREEN_ORIENTATION_LANDSCAPE);
            } else {
                int rotation = d.getRotation();
                if (!isKindleFireHD) {
                    if (rotation == android.view.Surface.ROTATION_0
                            || rotation == android.view.Surface.ROTATION_90) {
                        a.setRequestedOrientation(ActivityInfo.SCREEN_ORIENTATION_LANDSCAPE);
                    } else {
                        a.setRequestedOrientation(ActivityInfo.SCREEN_ORIENTATION_REVERSE_LANDSCAPE);
                    }
                } else {
                    if (rotation == android.view.Surface.ROTATION_0
                            || rotation == android.view.Surface.ROTATION_90) {
                        a.setRequestedOrientation(ActivityInfo.SCREEN_ORIENTATION_REVERSE_LANDSCAPE);
                    } else {
                        a.setRequestedOrientation(ActivityInfo.SCREEN_ORIENTATION_LANDSCAPE);
                    }
                }
            }
        }
    }

=======
    @Override
    protected void onPause() {
        if (webView != null) webView.onPause();
        super.onPause();
    }

    @Override
    protected void onResume() {
        if (webView != null) webView.onResume();
        super.onResume();
    }

    @Override
    protected void onDestroy() {
        if (webView != null) {
            if (webView.getParent() != null)
                ((ViewGroup) webView.getParent()).removeView(webView);
            webView.destroy();
        }
        if (adView != null) {
            adView.close = null;
        }
        super.onDestroy();
    }
>>>>>>> e2264fce
}<|MERGE_RESOLUTION|>--- conflicted
+++ resolved
@@ -200,7 +200,6 @@
         }
     }
 
-<<<<<<< HEAD
     enum OrientationEnum {
         portrait,
         landscape,
@@ -281,7 +280,6 @@
         }
     }
 
-=======
     @Override
     protected void onPause() {
         if (webView != null) webView.onPause();
@@ -302,9 +300,8 @@
             webView.destroy();
         }
         if (adView != null) {
-            adView.close = null;
+            adView.close_button = null;
         }
         super.onDestroy();
     }
->>>>>>> e2264fce
 }