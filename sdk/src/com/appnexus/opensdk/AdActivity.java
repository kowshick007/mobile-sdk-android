/*
 *    Copyright 2013 APPNEXUS INC
 *
 *    Licensed under the Apache License, Version 2.0 (the "License");
 *    you may not use this file except in compliance with the License.
 *    You may obtain a copy of the License at
 *
 *        http://www.apache.org/licenses/LICENSE-2.0
 *
 *    Unless required by applicable law or agreed to in writing, software
 *    distributed under the License is distributed on an "AS IS" BASIS,
 *    WITHOUT WARRANTIES OR CONDITIONS OF ANY KIND, either express or implied.
 *    See the License for the specific language governing permissions and
 *    limitations under the License.
 */

package com.appnexus.opensdk;

import android.annotation.SuppressLint;
import android.annotation.TargetApi;
import android.app.Activity;
import android.content.Context;
import android.content.pm.ActivityInfo;
import android.content.res.Configuration;
import android.graphics.Color;
import android.os.Build;
import android.os.Bundle;
import android.os.Handler;
import android.os.Message;
import android.util.Pair;
import android.view.*;
import android.webkit.CookieSyncManager;
import android.webkit.WebView;
import android.widget.FrameLayout;
import android.widget.ImageButton;
import com.appnexus.opensdk.utils.Clog;
import com.appnexus.opensdk.utils.Settings;
import com.appnexus.opensdk.utils.StringUtil;
import com.appnexus.opensdk.utils.WebviewUtil;

import java.lang.ref.WeakReference;
import java.util.Locale;

/**
 * This is the main ad activity.  You must add a reference to this to
 * your app's AndroidManifest.xml file.  {@link BrowserActivity} also
 * needs to be added allow the in-app browser functionality:
 * <pre>
 * {@code
 * <application>
 *   <activity android:name="com.appnexus.opensdk.AdActivity" />
 *   <activity android:name="com.appnexus.opensdk.BrowserActivity" />
 * </application>
 * }
 * </pre>
 */
public class AdActivity extends Activity {

    protected FrameLayout layout;
    private WebView webView;
    private long now;
    private boolean close_added = false;
    private MRAIDImplementation mraidFullscreenImplementation = null;
    private InterstitialAdView adView;
    static final int CLOSE_BUTTON_MESSAGE_ID = 8000;
    private boolean isMRAID = false;

    @SuppressLint({"InlinedApi", "NewApi"})
    @Override
    public void onCreate(Bundle b) {
        super.onCreate(b);

        String activityType = getIntent().
                getStringExtra(InterstitialAdView.INTENT_KEY_ACTIVITY_TYPE);
        if (StringUtil.isEmpty(activityType)) {
            Clog.e(Clog.baseLogTag, "AdActivity launched with no type");
            finish();
        } else if (activityType.equals(InterstitialAdView.ACTIVITY_TYPE_INTERSTITIAL)) {
            layout = new FrameLayout(this);

            // Lock the orientation
            AdActivity.lockToCurrentOrientation(this);

            setContentView(layout);

            setIAdView(InterstitialAdView.INTERSTITIALADVIEW_TO_USE);
            now = getIntent().getLongExtra(InterstitialAdView.INTENT_KEY_TIME,
                    System.currentTimeMillis());
            int closeButtonDelay = getIntent().getIntExtra(
                    InterstitialAdView.INTENT_KEY_CLOSE_BUTTON_DELAY,
                    Settings.getSettings().DEFAULT_INTERSTITIAL_CLOSE_BUTTON_DELAY);

            // Add a close button after a delay.
            closeButtonHandler.sendEmptyMessageDelayed(CLOSE_BUTTON_MESSAGE_ID, closeButtonDelay);
        } else if (activityType.equals(InterstitialAdView.ACTIVITY_TYPE_MRAID)) {
            isMRAID = true;
            if ((AdView.mraidFullscreenContainer == null) || (AdView.mraidFullscreenImplementation == null)) {
                Clog.e(Clog.baseLogTag, "Launched MRAID Fullscreen activity with invalid properties");
                finish();
                return;
            }

            // remove from any old parents to be safe
            if (AdView.mraidFullscreenContainer.getParent() != null) {
                ((ViewGroup) AdView.mraidFullscreenContainer.getParent())
                        .removeView(AdView.mraidFullscreenContainer);
            }
            setContentView(AdView.mraidFullscreenContainer);
            if (AdView.mraidFullscreenContainer.getChildAt(0) instanceof WebView) {
                webView = (WebView) AdView.mraidFullscreenContainer.getChildAt(0);
            }
            mraidFullscreenImplementation = AdView.mraidFullscreenImplementation;
            mraidFullscreenImplementation.setFullscreenActivity(this);

            if (AdView.mraidFullscreenListener != null) {
                AdView.mraidFullscreenListener.onCreateCompleted();
            }
        }

        CookieSyncManager.createInstance(this);
        CookieSyncManager csm = CookieSyncManager.getInstance();
        if (csm != null) csm.startSync();
    }

    /**
     * Keep a weak reference to the AdActivity to prevent circular dependency
     * between handler and Activity
     *
     */
    static class CloseButtonHandler extends Handler {
        WeakReference<AdActivity> activity_weak;
        public CloseButtonHandler(AdActivity activity) {
            activity_weak = new WeakReference<AdActivity>(activity);
        }
        @Override
        public void handleMessage(Message msg) {
            AdActivity activity = activity_weak.get();
            if (activity != null && msg.what == CLOSE_BUTTON_MESSAGE_ID) {
                activity.addCloseButton();
            }
        }
    }

    private final CloseButtonHandler closeButtonHandler = new CloseButtonHandler(this);

    protected void finishIfNoInteraction() {
        if ((adView != null) && !adView.interacted) {
            finish();
        }

    }

    void handleMRAIDCollapse(MRAIDWebView m) {
        layout.addView(m);
    }

    ImageButton close;
    void addCloseButton() {
        if (layout == null) return;

        if ((close != null) && close_added) {
            if (close.getParent() == null) {
                layout.addView(close);
            }
            close.setVisibility(View.VISIBLE);
            return;
        }

        close = new ImageButton(this);
        close_added = true;
        close.setImageDrawable(getResources().getDrawable(
                android.R.drawable.ic_menu_close_clear_cancel));
        FrameLayout.LayoutParams blp = new FrameLayout.LayoutParams(
                FrameLayout.LayoutParams.WRAP_CONTENT,
                FrameLayout.LayoutParams.WRAP_CONTENT, Gravity.RIGHT
                | Gravity.TOP);
        close.setLayoutParams(blp);
        close.setBackgroundColor(Color.TRANSPARENT);
        close.setOnClickListener(new View.OnClickListener() {
            @Override
            public void onClick(View v) {
                finish();
            }
        });

        //If this button is being added because the ad was clicked, and the ad is an expandable mraid ad, don't show the button until the ad is collapsed
        if(adView.isMRAIDExpanded()){
            close.setVisibility(View.GONE);
        }
        layout.addView(close);
    }

    private void setIAdView(InterstitialAdView av) {
        if (av != null) {
            av.setAdActivity(this);

            if (layout != null) {
                layout.setBackgroundColor(av.getBackgroundColor());
                layout.removeAllViews();
                if (av.getParent() != null) {
                    ((ViewGroup) av.getParent()).removeAllViews();
                }
<<<<<<< HEAD
                Pair<Long, Displayable> p = InterstitialAdView.q.poll();
                while (p != null && p.second != null
                        && now - p.first > InterstitialAdView.MAX_AGE) {
                    Clog.w(Clog.baseLogTag, Clog.getString(R.string.too_old));
                    p = InterstitialAdView.q.poll();
=======
                Pair<Long, Displayable> p = av.getAdQueue().poll();
                while ((p != null) && (p.second != null)
                        && ((now - p.first) > InterstitialAdView.MAX_AGE)) {
                    Clog.w(Clog.baseLogTag, Clog.getString(R.string.too_old));
                    p = av.getAdQueue().poll();
>>>>>>> 5ea76173
                }
                if ((p == null) || (p.second == null)
                        || !(p.second.getView() instanceof WebView))
                    return;
                webView = (WebView) p.second.getView();
                layout.addView(webView);
            }
        }

        adView = av;
    }

    static void lockToCurrentOrientation(Activity a) {
        final int orientation = a.getResources().getConfiguration().orientation;
        setOrientation(a, orientation);
    }

    protected static void unlockOrientation(Activity a) {
        a.setRequestedOrientation(ActivityInfo.SCREEN_ORIENTATION_UNSPECIFIED);
    }

    @TargetApi(Build.VERSION_CODES.GINGERBREAD)
    private static void setOrientation(Activity a, int orientation) {
        // Fix an accelerometer bug with kindle fire HDs
        boolean isKindleFireHD = false;
        String device = Settings.getSettings().deviceModel
                .toUpperCase(Locale.US);
        String make = Settings.getSettings().deviceMake.toUpperCase(Locale.US);
        if (make.equals("AMAZON")
                && (device.equals("KFTT") || device.equals("KFJWI") || device
                .equals("KFJWA"))) {
            isKindleFireHD = true;
        }
        Display d = ((WindowManager) a.getSystemService(Context.WINDOW_SERVICE))
                .getDefaultDisplay();

        if (orientation == Configuration.ORIENTATION_PORTRAIT) {
            if (android.os.Build.VERSION.SDK_INT < Build.VERSION_CODES.GINGERBREAD) {
                a.setRequestedOrientation(ActivityInfo.SCREEN_ORIENTATION_PORTRAIT);
            } else {
                int rotation = d.getRotation();
                if (rotation == android.view.Surface.ROTATION_90
                        || rotation == android.view.Surface.ROTATION_180) {
                    a.setRequestedOrientation(ActivityInfo.SCREEN_ORIENTATION_REVERSE_PORTRAIT);
                } else {
                    a.setRequestedOrientation(ActivityInfo.SCREEN_ORIENTATION_PORTRAIT);
                }
            }
        } else if (orientation == Configuration.ORIENTATION_LANDSCAPE) {
            if (android.os.Build.VERSION.SDK_INT < Build.VERSION_CODES.GINGERBREAD) {
                a.setRequestedOrientation(ActivityInfo.SCREEN_ORIENTATION_LANDSCAPE);
            } else {
                int rotation = d.getRotation();
                if (!isKindleFireHD) {
                    if (rotation == android.view.Surface.ROTATION_0
                            || rotation == android.view.Surface.ROTATION_90) {
                        a.setRequestedOrientation(ActivityInfo.SCREEN_ORIENTATION_LANDSCAPE);
                    } else {
                        a.setRequestedOrientation(ActivityInfo.SCREEN_ORIENTATION_REVERSE_LANDSCAPE);
                    }
                } else {
                    if (rotation == android.view.Surface.ROTATION_0
                            || rotation == android.view.Surface.ROTATION_90) {
                        a.setRequestedOrientation(ActivityInfo.SCREEN_ORIENTATION_REVERSE_LANDSCAPE);
                    } else {
                        a.setRequestedOrientation(ActivityInfo.SCREEN_ORIENTATION_LANDSCAPE);
                    }
                }
            }
        }
    }

    enum OrientationEnum {
        portrait,
        landscape,
        none
    }

    protected static void lockToMRAIDOrientation(Activity a, OrientationEnum e) {
        int orientation = a.getResources().getConfiguration().orientation;

        switch (e) {
            // none is currently never passed
            case none:
                a.setRequestedOrientation(ActivityInfo.SCREEN_ORIENTATION_UNSPECIFIED);
                return;
            case landscape:
                orientation = Configuration.ORIENTATION_LANDSCAPE;
                break;
            case portrait:
                orientation = Configuration.ORIENTATION_PORTRAIT;
                break;
        }

        setOrientation(a, orientation);
    }

    @Override
    protected void onPause() {
        WebviewUtil.onPause(webView);
        CookieSyncManager csm = CookieSyncManager.getInstance();
        if (csm != null) {
            csm.stopSync();
        }
        super.onPause();
    }

    @Override
    protected void onResume() {
        WebviewUtil.onResume(webView);
        CookieSyncManager csm = CookieSyncManager.getInstance();
        if (csm != null) {
            csm.startSync();
        }
        super.onResume();
    }

    @Override
    protected void onDestroy() {
        // handling mraid fullscreen rotations
        if (isMRAID) {
            super.onDestroy();
            return;
        }

        if (webView != null) {
            if (webView.getParent() != null)
                ((ViewGroup) webView.getParent()).removeView(webView);
            webView.destroy();
        }
        if (adView != null) {
            adView.close_button = null;
            adView.setAdActivity(null);
        }

        super.onDestroy();
    }

    @Override
    public void onBackPressed() {
        if (mraidFullscreenImplementation != null) {
            mraidFullscreenImplementation.setFullscreenActivity(null);
            mraidFullscreenImplementation.close();
        }
        mraidFullscreenImplementation = null;

        super.onBackPressed();
    }
}<|MERGE_RESOLUTION|>--- conflicted
+++ resolved
@@ -200,19 +200,11 @@
                 if (av.getParent() != null) {
                     ((ViewGroup) av.getParent()).removeAllViews();
                 }
-<<<<<<< HEAD
-                Pair<Long, Displayable> p = InterstitialAdView.q.poll();
-                while (p != null && p.second != null
-                        && now - p.first > InterstitialAdView.MAX_AGE) {
-                    Clog.w(Clog.baseLogTag, Clog.getString(R.string.too_old));
-                    p = InterstitialAdView.q.poll();
-=======
                 Pair<Long, Displayable> p = av.getAdQueue().poll();
                 while ((p != null) && (p.second != null)
                         && ((now - p.first) > InterstitialAdView.MAX_AGE)) {
                     Clog.w(Clog.baseLogTag, Clog.getString(R.string.too_old));
                     p = av.getAdQueue().poll();
->>>>>>> 5ea76173
                 }
                 if ((p == null) || (p.second == null)
                         || !(p.second.getView() instanceof WebView))
