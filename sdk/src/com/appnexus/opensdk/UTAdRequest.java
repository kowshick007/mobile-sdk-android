/*
 *    Copyright 2015 APPNEXUS INC
 *
 *    Licensed under the Apache License, Version 2.0 (the "License");
 *    you may not use this file except in compliance with the License.
 *    You may obtain a copy of the License at
 *
 *        http://www.apache.org/licenses/LICENSE-2.0
 *
 *    Unless required by applicable law or agreed to in writing, software
 *    distributed under the License is distributed on an "AS IS" BASIS,
 *    WITHOUT WARRANTIES OR CONDITIONS OF ANY KIND, either express or implied.
 *    See the License for the specific language governing permissions and
 *    limitations under the License.
 */

package com.appnexus.opensdk;

import android.annotation.TargetApi;
import android.content.Context;
import android.content.pm.PackageManager;
import android.location.Location;
import android.location.LocationManager;
import android.net.ConnectivityManager;
import android.net.NetworkInfo;
import android.os.AsyncTask;
import android.os.Build;
import android.telephony.TelephonyManager;
import android.util.Pair;

import com.appnexus.opensdk.utils.AdvertistingIDUtil;
import com.appnexus.opensdk.utils.Clog;
import com.appnexus.opensdk.utils.Settings;
import com.appnexus.opensdk.utils.StringUtil;
import com.appnexus.opensdk.utils.WebviewUtil;

import org.json.JSONArray;
import org.json.JSONException;
import org.json.JSONObject;

import java.io.BufferedReader;
import java.io.IOException;
import java.io.InputStream;
import java.io.InputStreamReader;
import java.io.OutputStreamWriter;
import java.lang.ref.WeakReference;
import java.net.CookieHandler;
import java.net.CookieManager;
import java.net.HttpURLConnection;
import java.net.SocketTimeoutException;
import java.net.URL;
import java.util.ArrayList;
import java.util.Locale;

class UTAdRequest extends AsyncTask<Void, Integer, UTAdResponse> {

    public static final String SIZE_WIDTH = "width";
    public static final String SIZE_HEIGHT = "height";
    public static final String TAGS = "tags";
    public static final String TAG_ID = "id";
    public static final String TAG_SIZES = "sizes";
    public static final String TAG_ALLOW_SMALLER_SIZES = "allow_smaller_sizes";
    public static final String TAG_ALLOWED_MEDIA_AD_TYPES = "ad_types";
    public static final String TAG_DISABLE_PSA = "disable_psa";
    public static final String TAG_PREBID = "prebid";
    public static final String TAG_CODE = "code";
    public static final String USER = "user";
    public static final String USER_AGE = "age";
    public static final String USER_GENDER = "gender";
    public static final String USER_LANGUAGE = "language";
    public static final String DEVICE = "device";
    public static final String DEVICE_USERAGENT = "useragent";
    public static final String DEVICE_GEO = "geo";
    public static final String GEO_LAT = "lat";
    public static final String GEO_LON = "lng";
    public static final String GEO_AGE = "loc_age";
    public static final String GEO_PREC = "loc_precision";
    public static final String DEVICE_MAKE = "make";
    public static final String DEVICE_MODEL = "model";
    public static final String DEVICE_OS = "os";
    public static final String DEVICE_CARRIER = "carrier";
    public static final String DEVICE_CONNECTIONTYPE = "connectiontype";
    public static final String DEVICE_MCC = "mcc";
    public static final String DEVICE_MNC = "mnc";
    public static final String DEVICE_LMT = "limit_ad_tracking";
    public static final String DEVICE_DEVICE_ID = "device_id";
    public static final String DEVICE_DEVTIME = "devtime";
    public static final String DEVICE_ID_AAID = "aaid";
    public static final String APP = "app";
    public static final String APP_ID = "appid";
    public static final String KEYWORDS = "keywords";
    public static final String MEMBER_ID = "member_id";
    public static final String KEYVAL_KEY = "key";
    public static final String KEYVAL_VALUE = "value";
    public static final String ALLOWED_TYPE_BANNER = "banner";
    public static final String ALLOWED_TYPE_VIDEO = "video";


    private static ArrayList<Pair<String, String>> customKeywords = new ArrayList<Pair<String, String>>();
    private WeakReference<AdRequester> requester; // The instance of AdRequester which is filing this request.
    private RequestParameters params;

    private static final UTAdResponse HTTP_ERROR = new UTAdResponse(true);
    public static final String os = "android";

    public UTAdRequest(AdRequester adRequester) {
        this.requester = new WeakReference<AdRequester>(adRequester);
         params = adRequester.getRequestParams();
        if (params != null) {
            AdvertistingIDUtil.retrieveAndSetAAID(params.getContext());

            SharedNetworkManager networkManager = SharedNetworkManager.getInstance(params.getContext());
            if (!networkManager.isConnected(params.getContext())) {
                fail(ResultCode.NETWORK_ERROR);
                Clog.i(Clog.httpReqLogTag, "Connection Error");
                this.cancel(true);
            }
        } else {
            Clog.i(Clog.httpReqLogTag, "Internal Error");
            fail(ResultCode.INTERNAL_ERROR);
            this.cancel(true);
        }

    }

    private void fail(ResultCode code) {
        AdRequester requester = this.requester.get();
        if (requester != null) {
            requester.onReceiveUTResponse(null, code);
        }
        Clog.clearLastResponse();
    }


    @Override
    protected UTAdResponse doInBackground(Void... params) {

        AdRequester requester = this.requester.get();
        if (requester != null) {
            RequestParameters parameters = requester.getRequestParams();
                try {

                    String baseUrl = Settings.BASE_URL_UT;
                    if(Settings.useUniversalTagV2){
                        baseUrl = Settings.BASE_URL_UT_V2;
                    }
                    URL url = new URL(baseUrl);
                    HttpURLConnection conn = (HttpURLConnection) url.openConnection();
                    conn.setDoOutput(true);
                    conn.setDoInput(true);
                    conn.setRequestProperty("Content-Type", "application/json");
                    conn.setRequestProperty("Accept", "application/json");
                    conn.setRequestProperty("User-Agent", Settings.getSettings().ua);
                    conn.setRequestMethod("POST");

                    conn.setConnectTimeout(Settings.HTTP_CONNECTION_TIMEOUT);
                    // Make post request
                    String postData = getPostData();
                    OutputStreamWriter wr = new OutputStreamWriter(conn.getOutputStream());
                    wr.write(postData);
                    wr.flush();

                    // Start the connection
                    conn.connect();

                    // Read request response
                    int httpResult = conn.getResponseCode();
                    StringBuilder builder = new StringBuilder();
                    if (httpResult == HttpURLConnection.HTTP_OK) {
                        InputStream is = conn.getInputStream();
                        BufferedReader reader = new BufferedReader(new InputStreamReader(is, "utf-8"));
                        String line;
                        while ((line = reader.readLine()) != null) {
                            builder.append(line);
                        }
                        reader.close();
                        is.close();
                    }else{
                        Clog.d(Clog.httpRespLogTag, Clog.getString(R.string.http_bad_status, httpResult));
                        return UTAdRequest.HTTP_ERROR;
                    }
                    String result = builder.toString();

                    Clog.i(Clog.httpRespLogTag, "RESPONSE - "+result);
                    CookieManager cookieManager = new CookieManager();
                    CookieHandler.setDefault(cookieManager);

                    WebviewUtil.httpCookieSync(cookieManager.getCookieStore().getCookies());
                    if (result.equals("")) {
                        // just log and return a valid AdResponse object so that it is
                        // marked as UNABLE_TO_FILL
                        Clog.e(Clog.httpRespLogTag, Clog.getString(R.string.response_blank));
                    }
                    return new UTAdResponse(result);
                }  catch (SocketTimeoutException e) {
                    Clog.e(Clog.httpReqLogTag, Clog.getString(R.string.http_timeout));
                } catch (IOException e) {
                    Clog.e(Clog.httpReqLogTag, Clog.getString(R.string.http_io));
                } catch (SecurityException se) {
                    Clog.e(Clog.httpReqLogTag, Clog.getString(R.string.permissions_internet));
                } catch (IllegalArgumentException ie) {
                    Clog.e(Clog.httpReqLogTag, Clog.getString(R.string.http_unknown));
                } catch (Exception e) {
                    e.printStackTrace();
                    Clog.e(Clog.httpReqLogTag, Clog.getString(R.string.unknown_exception));
                }
            }
        return null;
    }


    @Override
    protected void onPostExecute(UTAdResponse result) {
        // check for invalid responses
        if (result == null) {
            Clog.i(Clog.httpRespLogTag, Clog.getString(R.string.no_response));
            fail(ResultCode.NETWORK_ERROR);
            return; // http request failed
        }
        if (result.isHttpError()) {
            fail(ResultCode.NETWORK_ERROR);
            return;
        }

        AdRequester requester = this.requester.get();
        if (requester != null) {
            // add the orientation extra for interstitial ads
//            if (requester.getRequestParams() != null) {
//                result.addToExtras(ServerResponse.EXTRAS_KEY_ORIENTATION, requester.getRequestParams().getOrientation());
//            }
            requester.onReceiveUTResponse(result, ResultCode.SUCCESS);
        }
    }

    @TargetApi(Build.VERSION_CODES.HONEYCOMB)
    @Override
    protected void onCancelled(UTAdResponse serverResponse) {
        super.onCancelled(serverResponse);
        Clog.w(Clog.httpRespLogTag, Clog.getString(R.string.cancel_request));
    }

    // Package only for testing purpose
    String getPostData() {
        Context context = params.getContext();
        if (context != null) {
            // Try to retrieve aaid and limitedAdTracking if they were not set
            AdvertistingIDUtil.retrieveAndSetAAID(context);
        }
        JSONObject postData = new JSONObject();
        try {
            // add tags
            JSONArray tags = getTagsObject(postData);
            if (tags != null && tags.length() > 0) {
                postData.put(TAGS, tags);
            }
            // add user
            JSONObject user = getUserObject();
            if (user != null && user.length() > 0) {
                postData.put(USER, user);
            }
            // add device
            JSONObject device = getDeviceObject();
            if (device != null && device.length() > 0) {
                postData.put(DEVICE, device);
            }
            // add app
            JSONObject app = getAppObject();
            if (device != null && device.length() > 0) {
                postData.put(APP, app);
            }
            // add custom keywords
            JSONArray keywordsArray = getCustomKeywordsArray();
            if (keywordsArray != null && keywordsArray.length() > 0) {
                postData.put(KEYWORDS, keywordsArray);
            }
        } catch (JSONException e) {
            Clog.e(Clog.httpRespLogTag, "JSONException: "+e.getMessage());
        }
        Clog.i(Clog.httpRespLogTag, "POST data: " + postData.toString());
        return postData.toString();
    }

    private JSONArray getTagsObject(JSONObject postData) {
        JSONArray tags = new JSONArray();
        JSONObject tag = new JSONObject();
        try {
<<<<<<< HEAD
            tag.put(TAG_ID, StringUtil.getIntegerValue(params.getPlacementID()));
=======

            if(!StringUtil.isEmpty(params.getInvCode()) && params.getMemberID()>0){
                tag.put(TAG_CODE, params.getInvCode());
                postData.put(MEMBER_ID, params.getMemberID());
            }else if (!StringUtil.isEmpty(params.getPlacementID())) {
                tag.put(TAG_ID, StringUtil.getIntegerValue(params.getPlacementID()));
            }else{
                tag.put(TAG_ID, 0);
            }

            JSONObject size = new JSONObject();
>>>>>>> 60898105
            ArrayList<AdSize> allowedSizes = params.getAllowedSizes();

            if(allowedSizes != null && allowedSizes.size() > 0) {
                JSONArray sizes = new JSONArray();
                for (AdSize s : allowedSizes) {
                    JSONObject size = new JSONObject();
                    size.put(SIZE_WIDTH, s.width());
                    size.put(SIZE_HEIGHT, s.height());
                    sizes.put(size);
                }
                tag.put(TAG_SIZES, sizes);
            }

            tag.put(TAG_ALLOW_SMALLER_SIZES, false);

            JSONArray allowedAdTypes = new JSONArray();
            allowedAdTypes.put(ALLOWED_TYPE_BANNER);
            allowedAdTypes.put(ALLOWED_TYPE_VIDEO);

            tag.put(TAG_ALLOWED_MEDIA_AD_TYPES, allowedAdTypes);
            tag.put(TAG_PREBID, false);
            tag.put(TAG_DISABLE_PSA, !params.getShouldServePSAs());
        } catch (JSONException e) {
            Clog.e(Clog.baseLogTag, "Exception: "+e.getMessage());
        }
        if (tag.length() > 0) {
            tags.put(tag);
        }
        return tags;
    }

    private JSONObject getUserObject() {
        JSONObject user = new JSONObject();
        try {
            if (StringUtil.getIntegerValue(params.getAge()) > 0) {
                user.put(USER_AGE, StringUtil.getIntegerValue(params.getAge()));
            }

            AdView.GENDER gender = params.getGender();
            int g = 0;
            switch (gender) {
                case FEMALE:
                    g = 2;
                    break;
                case MALE:
                    g = 1;
                    break;
                case UNKNOWN:
                    g = 0;
                    break;
            }
            user.put(USER_GENDER, g);
            if (!StringUtil.isEmpty(Settings.getSettings().language)) {
                user.put(USER_LANGUAGE, Settings.getSettings().language);
            }
        } catch (JSONException e) {
        }
        return user;
    }

    private JSONObject getDeviceObject() {
        JSONObject device = new JSONObject();
        try {
            // Device make
            if (!StringUtil.isEmpty(Settings.getSettings().deviceMake))
                device.put(DEVICE_MAKE, Settings.getSettings().deviceMake);
            // Device model
            if (!StringUtil.isEmpty(Settings.getSettings().deviceModel))
                device.put(DEVICE_MODEL, Settings.getSettings().deviceModel);
            // POST data that requires context
            Context context = params.getContext();
            if (context != null) {
                // Default User Agent
                if (!StringUtil.isEmpty(Settings.getSettings().ua)) {
                    device.put(DEVICE_USERAGENT, Settings.getSettings().ua);
                }

                TelephonyManager telephonyManager = (TelephonyManager) context
                        .getSystemService(Context.TELEPHONY_SERVICE);
                // Get mobile country codes

                if (Settings.getSettings().mcc == null || Settings.getSettings().mnc == null) {
                    String networkOperator = telephonyManager.getNetworkOperator();
                    if (!StringUtil.isEmpty(networkOperator)) {
                        try {
                            Settings.getSettings().mcc = networkOperator.substring(0, 3);
                            Settings.getSettings().mnc = networkOperator.substring(3);
                        } catch (Exception e) {
                            // Catches IndexOutOfBoundsException
                            Settings.getSettings().mcc = null;
                            Settings.getSettings().mnc = null;
                        }
                    }
                }
                if (Settings.getSettings().mcc != null && Settings.getSettings().mnc != null) {
                    device.put(DEVICE_MNC, StringUtil.getIntegerValue(Settings.getSettings().mnc));
                    device.put(DEVICE_MCC, StringUtil.getIntegerValue(Settings.getSettings().mcc));
                }

                // Get carrier
                if (Settings.getSettings().carrierName == null) {
                    try {
                        Settings.getSettings().carrierName = telephonyManager.getNetworkOperatorName();
                    } catch (SecurityException ex) {
                        // Some phones require READ_PHONE_STATE permission just ignore name
                        Settings.getSettings().carrierName = "";
                    }
                }
                if (!StringUtil.isEmpty(Settings.getSettings().carrierName))
                    device.put(DEVICE_CARRIER, Settings.getSettings().carrierName);

                // check connection type
                int connection_type = 0;
                ConnectivityManager cm = (ConnectivityManager) context
                        .getSystemService(Context.CONNECTIVITY_SERVICE);
                NetworkInfo activeNetwork = cm.getActiveNetworkInfo();
                if (activeNetwork != null && activeNetwork.isConnected()) {
                    NetworkInfo wifi = cm.getNetworkInfo(ConnectivityManager.TYPE_WIFI);
                    if (wifi != null) {
                        connection_type = wifi.isConnected() ? 1 : 2;
                    }
                }
                device.put(DEVICE_CONNECTIONTYPE, connection_type);
            }

            Double lat, lon;
            Integer locDataAge, locDataPrecision;
            Location lastLocation = null;
            Location appLocation = SDKSettings.getLocation();
            // Do we have access to location?
            if (SDKSettings.getLocationEnabled()) {

                // First priority is the app supplied location
                if (appLocation != null) {
                    lastLocation = appLocation;
                } else if (context != null
                        && (context.checkCallingOrSelfPermission("android.permission.ACCESS_FINE_LOCATION") == PackageManager.PERMISSION_GRANTED
                        || context.checkCallingOrSelfPermission("android.permission.ACCESS_COARSE_LOCATION") == PackageManager.PERMISSION_GRANTED)) {
                    // Get lat, long from any GPS information that might be currently
                    // available
                    LocationManager lm = (LocationManager) context
                            .getSystemService(Context.LOCATION_SERVICE);

                    for (String provider_name : lm.getProviders(true)) {
                        Location l = lm.getLastKnownLocation(provider_name);
                        if (l == null) {
                            continue;
                        }

                        if (lastLocation == null) {
                            lastLocation = l;
                        } else {
                            if (l.getTime() > 0 && lastLocation.getTime() > 0) {
                                if (l.getTime() > lastLocation.getTime()) {
                                    lastLocation = l;
                                }
                            }
                        }
                    }
                } else {
                    Clog.w(Clog.baseLogTag, "Location permissions ACCESS_COARSE_LOCATION and/or ACCESS_FINE_LOCATION are not set in the host app. This may affect demand.");
                }
            }

            // Set the location info back to the application
            if (appLocation != lastLocation) {
                SDKSettings.setLocation(lastLocation);
            }

            if (lastLocation != null) {
                if (SDKSettings.getLocationDecimalDigits() <= -1) {
                    lat = lastLocation.getLatitude();
                    lon = lastLocation.getLongitude();
                } else {
                    lat = Double.parseDouble(String.format(Locale.ENGLISH, "%." + SDKSettings.getLocationDecimalDigits() + "f", lastLocation.getLatitude()));
                    lon = Double.parseDouble(String.format(Locale.ENGLISH, "%." + SDKSettings.getLocationDecimalDigits() + "f", lastLocation.getLongitude()));
                }
                locDataPrecision = Math.round(lastLocation.getAccuracy());
                //Don't report location data from the future
                locDataAge = (int) Math.max(0, (System.currentTimeMillis() - lastLocation.getTime()));
            } else {
                lat = null;
                lon = null;
                locDataAge = null;
                locDataPrecision = null;
            }
            JSONObject geo = new JSONObject();
            if (lat != null && lon != null) {
                geo.put(GEO_LAT, lat);
                geo.put(GEO_LON, lon);
                if (locDataAge != null) geo.put(GEO_AGE, locDataAge);
                if (locDataPrecision != null) geo.put(GEO_PREC, locDataPrecision);
            }
            if (geo.length() > 0) {
                device.put(DEVICE_GEO, geo);
            }

            // devtime
            long dev_time = System.currentTimeMillis();
            device.put(DEVICE_DEVTIME, dev_time);

            // limited ad tracking
            device.put(DEVICE_LMT, Settings.getSettings().limitTrackingEnabled);

            if (!StringUtil.isEmpty(Settings.getSettings().aaid)) {
                // device id
                JSONObject device_id = new JSONObject();
                device_id.put(DEVICE_ID_AAID, Settings.getSettings().aaid);
                device.put(DEVICE_DEVICE_ID, device_id);
            }

            // os
            device.put(DEVICE_OS, os);
        } catch (JSONException e) {
        }

        return device;
    }

    private JSONObject getAppObject() {
        if (StringUtil.isEmpty(Settings.getSettings().app_id)) {
            Context context = params.getContext();
            if (context != null) {
                Settings.getSettings().app_id = context.getApplicationContext().getPackageName();
            }
        }
        JSONObject app = new JSONObject();
        try {
            if (!StringUtil.isEmpty(Settings.getSettings().app_id)) {
                app.put(APP_ID, Settings.getSettings().app_id);
            }
        } catch (JSONException e) {
        }
        return app;
    }

    private JSONArray getCustomKeywordsArray() {
        JSONArray keywords = new JSONArray();
        try {
            // add custom parameters if there are any
            ArrayList<Pair<String, String>> customKeywords = params.getCustomKeywords();
            if (customKeywords != null) {
                for (Pair<String, String> pair : customKeywords) {
                    if (!StringUtil.isEmpty(pair.first) && !StringUtil.isEmpty(pair.second)) {
                        JSONObject key_val = new JSONObject();
                        key_val.put(KEYVAL_KEY, pair.first);
                        key_val.put(KEYVAL_VALUE, pair.second);
                        keywords.put(key_val);
                    }
                }
            }
        } catch (JSONException e) {
        }
        return keywords;
    }

}<|MERGE_RESOLUTION|>--- conflicted
+++ resolved
@@ -284,10 +284,6 @@
         JSONArray tags = new JSONArray();
         JSONObject tag = new JSONObject();
         try {
-<<<<<<< HEAD
-            tag.put(TAG_ID, StringUtil.getIntegerValue(params.getPlacementID()));
-=======
-
             if(!StringUtil.isEmpty(params.getInvCode()) && params.getMemberID()>0){
                 tag.put(TAG_CODE, params.getInvCode());
                 postData.put(MEMBER_ID, params.getMemberID());
@@ -297,8 +293,6 @@
                 tag.put(TAG_ID, 0);
             }
 
-            JSONObject size = new JSONObject();
->>>>>>> 60898105
             ArrayList<AdSize> allowedSizes = params.getAllowedSizes();
 
             if(allowedSizes != null && allowedSizes.size() > 0) {
