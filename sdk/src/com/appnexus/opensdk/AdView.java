--- conflicted
+++ resolved
@@ -258,11 +258,8 @@
      * End Construction
 	 */
 
-<<<<<<< HEAD
-    protected void display(Displayable d) {
-=======
+
     void display(Displayable d) {
->>>>>>> e2264fce
         if ((d == null) || d.failed()) {
             // The displayable has failed to be parsed or turned into a View.
             fail();
@@ -378,8 +375,7 @@
     }
 
     // Used only by MRAID
-<<<<<<< HEAD
-    private ImageButton close_button;
+    ImageButton close_button;
     View oldContent;
     Activity unexpandedActivity;
     protected void close(int w, int h, MRAIDImplementation caller){
@@ -397,14 +393,6 @@
     }
     protected void expand(int w, int h, boolean custom_close,
                           final MRAIDImplementation caller) {
-=======
-    ImageButton close;
-
-    void expand(int w, int h, boolean custom_close,
-                final MRAIDImplementation caller) {
-        // Only expand w and h if they are >0, otherwise they are match_parent
-        // or something
->>>>>>> e2264fce
         mraid_expand = true;
 
         if (getLayoutParams() != null) {
@@ -422,7 +410,6 @@
                     FrameLayout.LayoutParams.WRAP_CONTENT,
                     FrameLayout.LayoutParams.WRAP_CONTENT, Gravity.RIGHT
                     | Gravity.TOP);
-<<<<<<< HEAD
             if(caller.owner.isFullScreen){
                 //Make a new framelayout to contain webview and button
                 FrameLayout fslayout = new FrameLayout(this.getContext());
@@ -449,14 +436,6 @@
             close_button.setLayoutParams(blp);
             close_button.setBackgroundColor(Color.TRANSPARENT);
             close_button.setOnClickListener(new View.OnClickListener() {
-=======
-            if (this.getChildAt(0) != null)
-                blp.rightMargin = (this.getMeasuredWidth() - this.getChildAt(0)
-                        .getMeasuredWidth()) / 2;
-            close.setLayoutParams(blp);
-            close.setBackgroundColor(Color.TRANSPARENT);
-            close.setOnClickListener(new View.OnClickListener() {
->>>>>>> e2264fce
 
                 @Override
                 public void onClick(View v) {
@@ -464,20 +443,8 @@
 
                 }
             });
-<<<<<<< HEAD
         } else if (custom_close && close_button != null) {
             close_button.setVisibility(GONE);
-=======
-            this.addView(close);
-        } else if (close != null) {
-            if (custom_close) {
-                close.setVisibility(GONE);
-            } else {
-                this.removeView(close);
-                close.setVisibility(VISIBLE);
-                this.addView(close);// Re-add to send to top
-            }
->>>>>>> e2264fce
         }
     }
 
@@ -562,7 +529,6 @@
         this.shouldServePSAs = shouldServePSAs;
     }
 
-<<<<<<< HEAD
     public void resize(int w, int h, int offset_x, int offset_y, MRAIDImplementation.CUSTOM_CLOSE_POSITION custom_close_position, boolean allow_offscrean,
                        final MRAIDImplementation caller) {
         //TODO: Offsets???
@@ -620,7 +586,8 @@
             }
         });
         this.addView(close_button);
-=======
+    }
+
     public float getReserve() {
         return reserve;
     }
@@ -690,7 +657,6 @@
 
     public ArrayList<Pair<String, String>> getCustomKeywords() {
         return customKeywords;
->>>>>>> e2264fce
     }
 
     static class BrowserStyle {
