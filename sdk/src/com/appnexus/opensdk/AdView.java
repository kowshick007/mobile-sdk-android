/*
 *    Copyright 2013 APPNEXUS INC
 *
 *    Licensed under the Apache License, Version 2.0 (the "License");
 *    you may not use this file except in compliance with the License.
 *    You may obtain a copy of the License at
 *
 *        http://www.apache.org/licenses/LICENSE-2.0
 *
 *    Unless required by applicable law or agreed to in writing, software
 *    distributed under the License is distributed on an "AS IS" BASIS,
 *    WITHOUT WARRANTIES OR CONDITIONS OF ANY KIND, either express or implied.
 *    See the License for the specific language governing permissions and
 *    limitations under the License.
 */

package com.appnexus.opensdk;

import android.app.Activity;
import android.content.Context;
import android.content.SharedPreferences;
import android.graphics.Color;
import android.graphics.drawable.Drawable;
import android.os.Handler;
import android.os.Looper;
import android.preference.PreferenceManager;
import android.util.AttributeSet;
import android.util.Pair;
import android.view.Gravity;
import android.view.View;
import android.view.ViewGroup;
import android.webkit.WebView;
import android.widget.FrameLayout;
import android.widget.ImageButton;
import com.appnexus.opensdk.utils.Clog;
import com.appnexus.opensdk.utils.Settings;
import com.appnexus.opensdk.utils.StringUtil;

import java.util.ArrayList;
import java.util.LinkedList;

/**
 * The parent class of InterstitialAdView and BannerAdView. This may not be
 * instantiated directly. It public methods are accessed through one of its sub classes.
 *
 *
 */
public abstract class AdView extends FrameLayout {

	AdFetcher mAdFetcher;
	String placementID;
	boolean opensNativeBrowser = false;
	int measuredWidth;
	int measuredHeight;
	private boolean measured = false;
	private int width = -1;
	private int height = -1;
	boolean shouldServePSAs = true;
	private float reserve = 0.00f;
	String age;
	GENDER gender = GENDER.UNKNOWN;
	ArrayList<Pair<String, String>> customKeywords = new ArrayList<Pair<String, String>>();
	boolean mraid_expand = false;
	AdListener adListener;
	private BrowserStyle browserStyle;
	private LinkedList<MediatedAd> mediatedAds;
	final Handler handler = new Handler(Looper.getMainLooper());
	private Displayable lastDisplayable;
	private AdListenerDispatch dispatcher;

	/**
	 * Begin Construction
	 */
	@SuppressWarnings("javadoc")
	AdView(Context context) {
		super(context, null);
		setup(context, null);
	}

	AdView(Context context, AttributeSet attrs) {
		super(context, attrs);
		setup(context, attrs);

	}

	AdView(Context context, AttributeSet attrs, int defStyle) {
		super(context, attrs, defStyle);
		setup(context, attrs);
	}

	void setup(Context context, AttributeSet attrs) {
		dispatcher = new AdView.AdListenerDispatch(handler);

		// Store self.context in the settings for errors
		Clog.error_context = this.getContext();

		Clog.d(Clog.publicFunctionsLogTag, Clog.getString(R.string.new_adview));

		SharedPreferences prefs = PreferenceManager
				.getDefaultSharedPreferences(context);
		if (prefs.getBoolean("opensdk_first_launch", true)) {
			// This is the first launch, store a value to remember
			Clog.v(Clog.baseLogTag,
					Clog.getString(R.string.first_opensdk_launch));
			Settings.getSettings().first_launch = true;
			prefs.edit().putBoolean("opensdk_first_launch", false).commit();
		} else {
			// Found the stored value, this is NOT the first launch
			Clog.v(Clog.baseLogTag,
					Clog.getString(R.string.not_first_opensdk_launch));
			Settings.getSettings().first_launch = false;
		}

		// Store the UA in the settings
		Settings.getSettings().ua = new WebView(context).getSettings()
				.getUserAgentString();
		Clog.v(Clog.baseLogTag,
				Clog.getString(R.string.ua, Settings.getSettings().ua));

		// Store the AppID in the settings
		Settings.getSettings().app_id = context.getApplicationContext()
				.getPackageName();
		Clog.v(Clog.baseLogTag,
				Clog.getString(R.string.appid, Settings.getSettings().app_id));

		Clog.v(Clog.baseLogTag, Clog.getString(R.string.making_adman));
		// Make an AdFetcher - Continue the creation pass
		mAdFetcher = new AdFetcher(this);
		// Load user variables only if attrs isn't null
		if (attrs != null)
			loadVariablesFromXML(context, attrs);

		// We don't start the ad requesting here, since the view hasn't been
		// sized yet.
	}

	/**
	 * The view layout
	 */
	@Override
	protected void onLayout(boolean changed, int left, int top, int right,
			int bottom) {
		super.onLayout(changed, left, top, right, bottom);
		if (mraid_expand) {
			mraid_expand = false;
			return;
		}
		if (!measured || changed) {
			// Convert to dips
			float density = getContext().getResources().getDisplayMetrics().density;
			measuredWidth = (int) ((right - left) / density + 0.5f);
			measuredHeight = (int) ((bottom - top) / density + 0.5f);
			if ((measuredHeight < height || measuredWidth < width)
					&& measuredHeight > 0 && measuredWidth > 0) {
				Clog.e(Clog.baseLogTag, Clog.getString(R.string.adsize_too_big,
						measuredWidth, measuredHeight, width, height));
				// Hide the space, since no ad will be loaded due to error
				hide();
				// Stop any request in progress
				if (mAdFetcher != null)
					mAdFetcher.stop();
				// Returning here allows the SDK to re-request when the layout
				// next changes, and maybe the error will be amended.
				return;
			}

			// Hide the adview
			if (!measured) {
				hide();
			}

			measured = true;

		}
	}

	boolean isMRAIDExpanded() {
		if (this.getChildCount() > 0
				&& this.getChildAt(0) instanceof MRAIDWebView
				&& ((MRAIDWebView) getChildAt(0)).getImplementation().expanded) {
			return true;
		}
		return false;
	}

	boolean isReadyToStart() {
		if (isMRAIDExpanded()) {
			Clog.e(Clog.baseLogTag, Clog.getString(R.string.already_expanded));
			return false;
		}
		if (StringUtil.isEmpty(placementID)) {
			Clog.e(Clog.baseLogTag, Clog.getString(R.string.no_placement_id));
			return false;
		}
		return true;
	}

	/**
	 * Loads a new ad, if the ad space is visible. You should have called
	 * setPlacementID() before invoking this method.
	 *
	 * @return true is ad will begin loading, false otherwise.
	 *
	 */
	protected boolean loadAd() {
		if (!isReadyToStart())
			return false;
		if (this.getWindowVisibility() == VISIBLE && mAdFetcher != null) {
			// Reload Ad Fetcher to get new ad at user's request
			mAdFetcher.stop();
			mAdFetcher.clearDurations();
			mAdFetcher.start();
			return true;
		}
		return false;
	}

	/**
	 * Loads a new ad, if the ad space is visible, and sets the placement id
	 * attribute of the AdView to the supplied parameter.
	 *
	 * @param placementID   The new placement id to use.
	 *
	 * @return true is ad will begin loading, false otherwise
	 */
	public boolean loadAd(String placementID) {
		this.setPlacementID(placementID);
		return loadAd();
	}

	void loadHtml(String content, int width, int height) {
		this.mAdFetcher.stop();

		AdWebView awv = new AdWebView(this);
		awv.loadData(content, "text/html", "UTF-8");
		FrameLayout.LayoutParams lp = new FrameLayout.LayoutParams(width,
				height);
		awv.setLayoutParams(lp);
		this.display(awv);
	}

	protected abstract void loadVariablesFromXML(Context context,
			AttributeSet attrs);

	/*
	 * End Construction
	 */

<<<<<<< HEAD

    void display(Displayable d) {
        if ((d == null) || d.failed()) {
            // The displayable has failed to be parsed or turned into a View.
            fail();
            return;
        }
        if (lastDisplayable != null) {
            if(lastDisplayable instanceof MediatedAdViewController){
                lastDisplayable.destroy();
            }
            lastDisplayable = null;
        }

        WebView webView = null;
        if (getChildAt(0) instanceof WebView) {
            webView = (WebView) getChildAt(0);
        }

        this.removeAllViews();
        if (webView != null)
            webView.destroy();
        if (d.getView() == null) {
            return;
        }
        this.addView(d.getView());
        lastDisplayable = d;
        unhide();
    }

    void unhide() {
        if (getVisibility() != VISIBLE) {
            setVisibility(VISIBLE);
        }
    }

    void hide() {
        if (getVisibility() != GONE)
            setVisibility(GONE);
    }

    /**
     * @return The current placement id.
     */
    public String getPlacementID() {
        Clog.d(Clog.publicFunctionsLogTag,
                Clog.getString(R.string.get_placement_id, placementID));
        return placementID;
    }

    /**
     * Sets the placement id of the AdView.
     *
     * @param placementID The placement id to use
     */
    public void setPlacementID(String placementID) {
        Clog.d(Clog.publicFunctionsLogTag,
                Clog.getString(R.string.set_placement_id, placementID));
        this.placementID = placementID;
    }

    @Override
    protected void finalize() {
        try {
            super.finalize();
        } catch (Throwable e) {
        }
        // Just in case, kill the adfetcher's service
        if (mAdFetcher != null)
            mAdFetcher.stop();
    }

    /**
     * Sets the height of the ad to request.
     *
     * @param h The height, in pixels, to use.
     */
    public void setAdHeight(int h) {
        Clog.d(Clog.baseLogTag, Clog.getString(R.string.set_height, h));
        height = h;
    }

    /**
     * Sets the width of the ad to request.
     *
     * @param w The width, in pixels, to use.
     */
    public void setAdWidth(int w) {
        Clog.d(Clog.baseLogTag, Clog.getString(R.string.set_width, w));
        width = w;
    }

    /**
     * @return The height of the ad to be requested.
     */
    public int getAdHeight() {
        Clog.d(Clog.baseLogTag, Clog.getString(R.string.get_height, height));
        return height;
    }

    /**
     * @return The width of the ad to be requested.
     */
    public int getAdWidth() {
        Clog.d(Clog.baseLogTag, Clog.getString(R.string.get_width, width));
        return width;
    }

    int getContainerWidth() {
        return measuredWidth;
    }

    int getContainerHeight() {
        return measuredHeight;
    }

    // Used only by MRAID
    ImageButton close_button;
    View oldContent;
    Activity unexpandedActivity;
    protected void close(int w, int h, MRAIDImplementation caller){
        //For closing
        if(oldContent!= null && oldContent.getParent()!=null){
            ((ViewGroup)oldContent.getParent()).removeAllViewsInLayout();
        }
        if(unexpandedActivity!=null){
            unexpandedActivity.setContentView(oldContent);
        }
        if (caller.owner.isFullScreen) {
            ((FrameLayout)caller.owner.getParent()).removeAllViews();
            this.addView(caller.owner);

        }
        expand(w, h, true, null);
    }
    protected void expand(int w, int h, boolean custom_close,
                          final MRAIDImplementation caller) {
        mraid_expand = true;

        if (getLayoutParams() != null) {
            if (getLayoutParams().width > 0)
                getLayoutParams().width = w;
            if (getLayoutParams().height > 0)
                getLayoutParams().height = h;
        }
        if (!custom_close) {
            // Add a stock close_button button to the top right corner
            close_button = new ImageButton(this.getContext());
            close_button.setImageDrawable(getResources().getDrawable(
                    android.R.drawable.ic_menu_close_clear_cancel));
            FrameLayout.LayoutParams blp = new FrameLayout.LayoutParams(
                    FrameLayout.LayoutParams.WRAP_CONTENT,
                    FrameLayout.LayoutParams.WRAP_CONTENT, Gravity.RIGHT
                    | Gravity.TOP);
            if(caller.owner.isFullScreen){
                //Make a new framelayout to contain webview and button
                FrameLayout fslayout = new FrameLayout(this.getContext());
                if(this.getChildCount()>0){
                    this.removeAllViews();
                }
                fslayout.addView(caller.owner);
                fslayout.addView(close_button);
                if (this instanceof InterstitialAdView) {
                    unexpandedActivity = AdActivity.getCurrent_ad_activity();
                } else {
                    unexpandedActivity = (Activity) this.getContext();
                }
                oldContent= ((ViewGroup)unexpandedActivity.findViewById(android.R.id.content)).getChildAt(0);
                unexpandedActivity.setContentView(fslayout);
            }else{

                if(getChildAt(0)!=null){
                    blp.rightMargin = (this.getMeasuredWidth() - this.getChildAt(0)
                            .getMeasuredWidth()) / 2;
                }
                this.addView(close_button);
            }
            close_button.setLayoutParams(blp);
            close_button.setBackgroundColor(Color.TRANSPARENT);
            close_button.setOnClickListener(new View.OnClickListener() {

                @Override
                public void onClick(View v) {
                    caller.close();

                }
            });
        } else {
            if(close_button!=null){
                close_button.setVisibility(GONE);
            }

            //Expand and use custom close.
            if(caller!=null && caller.owner.isFullScreen){
                //Make a new framelayout to contain webview and button
                FrameLayout fslayout = new FrameLayout(this.getContext());
                if(this.getChildCount()>0){
                    this.removeAllViews();
                }
                fslayout.addView(caller.owner);
                if (this instanceof InterstitialAdView) {
                    unexpandedActivity = AdActivity.getCurrent_ad_activity();
                } else {
                    unexpandedActivity = (Activity) this.getContext();
                }
                oldContent= ((ViewGroup)unexpandedActivity.findViewById(android.R.id.content)).getChildAt(0);
                unexpandedActivity.setContentView(fslayout);
            }
        }
    }

    /**
     *
     * @return true if the AdView is a BannerAdView
     */
    abstract boolean isBanner();

    /**
     *
     * @return true if the AdView is an InterstitialAdView
     */
    abstract boolean isInterstitial();

    /**
     * Sets the listener that the InterstitialAdView will call events in.
     *
     * @param listener The {@link AdListener} object to use.
     */
    public void setAdListener(AdListener listener) {
        Clog.d(Clog.publicFunctionsLogTag,
                Clog.getString(R.string.set_ad_listener));
        adListener = listener;
    }

    /**
     * Gets the listener that the InterstitialAdView will call events in.
     *
     * @return The {@link AdListener} object in use.
     */
    public AdListener getAdListener() {
        Clog.d(Clog.publicFunctionsLogTag,
                Clog.getString(R.string.get_ad_listener));
        return adListener;
    }

    void fail() {
        onAdFailed(true);
    }

    /**
     * @return whether or not the native browser is used instead of the in-app
     *         browser.
     */
    public boolean getOpensNativeBrowser() {
        Clog.d(Clog.publicFunctionsLogTag, Clog.getString(
                R.string.get_opens_native_browser, opensNativeBrowser));
        return opensNativeBrowser;
    }

    /**
     * Set this to true to disable the in-app browser.
     *
     * @param opensNativeBrowser
     */
    public void setOpensNativeBrowser(boolean opensNativeBrowser) {
        Clog.d(Clog.publicFunctionsLogTag, Clog.getString(
                R.string.set_opens_native_browser, opensNativeBrowser));
        this.opensNativeBrowser = opensNativeBrowser;
    }

    BrowserStyle getBrowserStyle() {
        return browserStyle;
    }

    protected void setBrowserStyle(BrowserStyle browserStyle) {
        this.browserStyle = browserStyle;
    }

    /**
     * @return Whether this placement accepts PSAs if no ad is served.
     */
    public boolean getShouldServePSAs() {
        return shouldServePSAs;
    }

    /**
     * @param shouldServePSAs Whether this placement accepts PSAs if no ad is served.
     */
    public void setShouldServePSAs(boolean shouldServePSAs) {
        this.shouldServePSAs = shouldServePSAs;
    }

    public void resize(int w, int h, int offset_x, int offset_y, MRAIDImplementation.CUSTOM_CLOSE_POSITION custom_close_position, boolean allow_offscrean,
                       final MRAIDImplementation caller) {
        mraid_expand = true;
        if (getLayoutParams() != null) {
            if (getLayoutParams().width > 0)
                getLayoutParams().width = w;
            if (getLayoutParams().height > 0)
                getLayoutParams().height = h;
        }
        // Add a stock close_button button to the top right corner
        if(close_button!=null){
            ((ViewGroup)close_button.getParent()).removeView(close_button);
            close_button.setVisibility(GONE);
        }
        close_button = new ImageButton(this.getContext());
        close_button.setImageDrawable(getResources().getDrawable(
                android.R.drawable.ic_menu_close_clear_cancel));

        int grav = Gravity.RIGHT | Gravity.TOP;
        switch (custom_close_position) {
            case bottom_center:
                grav = Gravity.BOTTOM | Gravity.CENTER;
                break;
            case bottom_left:
                grav = Gravity.BOTTOM | Gravity.LEFT;
                break;
            case bottom_right:
                grav = Gravity.BOTTOM | Gravity.RIGHT;
                break;
            case center:
                grav = Gravity.CENTER;
                break;
            case top_center:
                grav = Gravity.TOP | Gravity.CENTER;
                break;
            case top_left:
                grav = Gravity.TOP | Gravity.LEFT;
                break;
            case top_right:
                grav = Gravity.TOP | Gravity.RIGHT;
                break;

        }

        FrameLayout.LayoutParams blp = new FrameLayout.LayoutParams(
                FrameLayout.LayoutParams.WRAP_CONTENT,
                FrameLayout.LayoutParams.WRAP_CONTENT, grav);
        blp.rightMargin = (this.getMeasuredWidth() - this.getChildAt(0)
                .getMeasuredWidth()) / 2;
        close_button.setLayoutParams(blp);
        close_button.setBackgroundColor(Color.TRANSPARENT);
        close_button.setOnClickListener(new View.OnClickListener() {

            @Override
            public void onClick(View v) {
                caller.close();

            }
        });
        this.addView(close_button);
    }

    public float getReserve() {
        return reserve;
    }

    public void setReserve(float reserve) {
        this.reserve = reserve;
    }

    public String getAge() {
        return age;
    }

    /**
     *
     * @param age should be a numerical age, birth year, or hyphenated age range.
     *            For example: "56", "1974", or "25-35"
     */
    public void setAge(String age) {
        this.age = age;
    }

    public enum GENDER {
        MALE,
        FEMALE
    }

    public GENDER getGender() {
        return gender;
    }

    /**
     *
     * @param gender should be either "m" for male or "f" for female
     */
    public void setGender(GENDER gender) {
        this.gender = gender;
    }

    /**
     * add a custom keyword to the request url for the ad
     * @param key keyword name to add, cannot be null or empty
     * @param value keyword value, cannot be null
     */
    public void addCustomKeywords(String key, String value) {
        if ((key == null) || (key.isEmpty()) || (value == null)) {
            return;
        }
        customKeywords.add(new Pair<String, String>(key, value));
    }

    /**
     * remove a custom keyword from the request url for the ad
     * @param key keyword name to remove, cannot be null or empty
     */
    public void removeCustomKeyword(String key) {
        if ((key == null) || (key.isEmpty()))
            return;

        for (int i = 0; i < customKeywords.size(); i++) {
            Pair<String, String> pair = customKeywords.get(i);
            if (pair.first.equals(key)) {
                customKeywords.remove(i);
                break;
            }
        }
    }

    public ArrayList<Pair<String, String>> getCustomKeywords() {
        return customKeywords;
    }

    static class BrowserStyle {

        public BrowserStyle(Drawable forwardButton, Drawable backButton,
                            Drawable refreshButton) {
            this.forwardButton = forwardButton;
            this.backButton = backButton;
            this.refreshButton = refreshButton;
        }

        final Drawable forwardButton;
        final Drawable backButton;
        final Drawable refreshButton;

        static final ArrayList<Pair<String, BrowserStyle>> bridge = new ArrayList<Pair<String, BrowserStyle>>();
    }

    @Override
    public void onAdLoaded(final Displayable d) {
        handler.post(new Runnable() {
            @Override
            public void run() {
                display(d);
                if (adListener != null)
                    adListener.onAdLoaded(AdView.this);
            }
        });
    }

    @Override
    public void onAdFailed(boolean noMoreAds) {
        // wait until mediation waterfall is complete before calling adListener
        if (!noMoreAds)
            return;
        handler.post(new Runnable() {
            @Override
            public void run() {
                if (adListener != null)
                    adListener.onAdRequestFailed(AdView.this);
            }
        });
    }

    @Override
    public void onAdExpanded() {
        handler.post(new Runnable() {
            @Override
            public void run() {
                if (adListener != null)
                    adListener.onAdExpanded(AdView.this);
            }
        });
    }

    @Override
    public void onAdCollapsed() {
        handler.post(new Runnable() {
            @Override
            public void run() {
                if (adListener != null)
                    adListener.onAdCollapsed(AdView.this);
            }
        });
    }

    @Override
    public void onAdClicked() {
        handler.post(new Runnable() {
            @Override
            public void run() {
                if (adListener != null)
                    adListener.onAdClicked(AdView.this);
            }
        });
    }

    public LinkedList<MediatedAd> getMediatedAds() {
        return mediatedAds;
    }

    public void setMediatedAds(LinkedList<MediatedAd> mediatedAds) {
        this.mediatedAds = mediatedAds;
    }

    // returns the first mediated ad if available
    public MediatedAd popMediatedAd() {
        return mediatedAds != null ? mediatedAds.removeFirst() : null;
    }
=======
	void display(Displayable d) {
		if ((d == null) || d.failed()) {
			// The displayable has failed to be parsed or turned into a View.
			fail();
			return;
		}
		if (lastDisplayable != null) {
			if (lastDisplayable instanceof MediatedAdViewController) {
				lastDisplayable.destroy();
			}
			lastDisplayable = null;
		}

		WebView webView = null;
		if (getChildAt(0) instanceof WebView) {
			webView = (WebView) getChildAt(0);
		}

		this.removeAllViews();
		if (webView != null)
			webView.destroy();
		if (d.getView() == null) {
			return;
		}
		this.addView(d.getView());
		lastDisplayable = d;
		unhide();
	}

	void unhide() {
		if (getVisibility() != VISIBLE) {
			setVisibility(VISIBLE);
		}
	}

	void hide() {
		if (getVisibility() != GONE)
			setVisibility(GONE);
	}

	/**
	 * Retrieve the current placement ID.
	 *
	 * @return The current placement id.
	 */
	public String getPlacementID() {
		Clog.d(Clog.publicFunctionsLogTag,
				Clog.getString(R.string.get_placement_id, placementID));
		return placementID;
	}

	/**
	 * Sets the placement id of the AdView. The placement ID identifies a
	 * location in your application. You must have a valid active placement ID
	 * to monetize your application.
	 *
	 * @param placementID
	 *            The placement id to use
	 */
	public void setPlacementID(String placementID) {
		Clog.d(Clog.publicFunctionsLogTag,
				Clog.getString(R.string.set_placement_id, placementID));
		this.placementID = placementID;
	}

	@Override
	protected void finalize() {
		try {
			super.finalize();
		} catch (Throwable e) {
		}
		// Just in case, kill the adfetcher's service
		if (mAdFetcher != null)
			mAdFetcher.stop();
	}

	int getContainerWidth() {
		return measuredWidth;
	}

	int getContainerHeight() {
		return measuredHeight;
	}

	// Used only by MRAID
	ImageButton close;

	void expand(int w, int h, boolean custom_close,
			final MRAIDImplementation caller) {
		// Only expand w and h if they are >0, otherwise they are match_parent
		// or something
		mraid_expand = true;
		if (getLayoutParams() != null) {
			if (getLayoutParams().width > 0)
				getLayoutParams().width = w;
			if (getLayoutParams().height > 0)
				getLayoutParams().height = h;
		}
		if (!custom_close && close == null) {
			// Add a stock close button to the top right corner
			close = new ImageButton(this.getContext());
			close.setImageDrawable(getResources().getDrawable(
					android.R.drawable.ic_menu_close_clear_cancel));
			FrameLayout.LayoutParams blp = new FrameLayout.LayoutParams(
					FrameLayout.LayoutParams.WRAP_CONTENT,
					FrameLayout.LayoutParams.WRAP_CONTENT, Gravity.RIGHT
							| Gravity.TOP);
			if (this.getChildAt(0) != null)
				blp.rightMargin = (this.getMeasuredWidth() - this.getChildAt(0)
						.getMeasuredWidth()) / 2;
			close.setLayoutParams(blp);
			close.setBackgroundColor(Color.TRANSPARENT);
			close.setOnClickListener(new View.OnClickListener() {

				@Override
				public void onClick(View v) {
					caller.close();

				}
			});
			this.addView(close);
		} else if (close != null) {
			if (custom_close) {
				close.setVisibility(GONE);
			} else {
				this.removeView(close);
				close.setVisibility(VISIBLE);
				this.addView(close);// Re-add to send to top
			}
		}
	}

	/**
	 *
	 * @return true if the AdView is a BannerAdView
	 */
	abstract boolean isBanner();

	/**
	 *
	 * @return true if the AdView is an InterstitialAdView
	 */
	abstract boolean isInterstitial();

	/**
	 * Sets the currently installed listener that the SDK will send events on.
	 *
	 * @param listener
	 *            The {@link AdListener} object to use.
	 */
	public void setAdListener(AdListener listener) {
		Clog.d(Clog.publicFunctionsLogTag,
				Clog.getString(R.string.set_ad_listener));
		adListener = listener;
	}

	/**
	 * Gets the currently installed listener that the SDK will send events on.
	 *
	 * @return The {@link AdListener} object in use.
	 */
	public AdListener getAdListener() {
		Clog.d(Clog.publicFunctionsLogTag,
				Clog.getString(R.string.get_ad_listener));
		return adListener;
	}

	void fail() {
		this.getAdDispatcher().onAdFailed(true);
	}

	/**
	 * Retrieve the inapp or native browser setting.
	 *
	 * @return whether or not the devices native browser is used instead of the
	 *         in-app browser.
	 */
	public boolean getOpensNativeBrowser() {
		Clog.d(Clog.publicFunctionsLogTag, Clog.getString(
				R.string.get_opens_native_browser, opensNativeBrowser));
		return opensNativeBrowser;
	}

	/**
	 * Set this to true to disable the in-app browser. That will cause url's to
	 * open in the device's native browser e.g. Chrome. If set to true when a
	 * user clicks on an ad your app will be paused and the native browser will
	 * open. Set this to false to enabled the in-app browser. Which is a
	 * lightweight browser that runs within your app. The default value is
	 * false.
	 *
	 * @param opensNativeBrowser
	 */
	public void setOpensNativeBrowser(boolean opensNativeBrowser) {
		Clog.d(Clog.publicFunctionsLogTag, Clog.getString(
				R.string.set_opens_native_browser, opensNativeBrowser));
		this.opensNativeBrowser = opensNativeBrowser;
	}

	BrowserStyle getBrowserStyle() {
		return browserStyle;
	}

	protected void setBrowserStyle(BrowserStyle browserStyle) {
		this.browserStyle = browserStyle;
	}

	/**
	 * Retrieve the current PSA setting
	 *
	 * @return Whether this placement accepts PSAs if no ad is served.
	 */
	public boolean getShouldServePSAs() {
		return shouldServePSAs;
	}

	/**
	 * Allows overriding the platform behavior in the case there is no ad
	 * currently available. If set to true the platform will retrieve and
	 * displaya PSA (Public Service Announcement) . Set the value to false it
	 * will return no ad.
	 *
	 * @param shouldServePSAs
	 *            Whether this placement is willing to accept PSA if no ad is
	 *            served.
	 */
	public void setShouldServePSAs(boolean shouldServePSAs) {
		this.shouldServePSAs = shouldServePSAs;
	}

	/**
	 * Retrieve the minimum price. A value of zero indicates no minimum.
	 *
	 * @return The minimum price zero indicates none.
	 */
	public float getReserve() {
		return reserve;
	}

	/**
	 * Set a minimum price. Note that setting a minimum may negatively affect
	 * monetization. Setting this value to zero disables the minimum price.
	 * Default value is zero.
	 *
	 * @param reserve The reserve in CPM.
	 */
	public void setReserve(float reserve) {
		this.reserve = reserve;
	}

	/**
	 * Retrieve the current users Age. Note this is a string as it may be an
	 * age, birth year or age range. The default value is an empty string.
	 *
	 * @return The age
	 */
	public String getAge() {
		return age;
	}

	/**
	 * Set's the user's age. should be used if age or age range is known.
	 *
	 * @param age
	 *            should be a numerical age, birth year, or hyphenated age
	 *            range. For example: "56", "1974", or "25-35"
	 */
	public void setAge(String age) {
		this.age = age;
	}

	/**
	 *
	 * Users gender enumeration
	 *
	 */
	public enum GENDER {
		UNKNOWN,
		MALE,
		FEMALE,

	}

	/**
	 * Get the current user's gender if available
	 *
	 * @return The gender
	 */
	public GENDER getGender() {
		return gender;
	}

	/**
	 * Set the users gender if it is known. Default value is UNKNOWN
	 *
	 * @param gender
	 *            One of UNKNOWN,MALE,FEMALE
	 */
	public void setGender(GENDER gender) {
		this.gender = gender;
	}

	/**
	 * Add a custom keyword to the request url for the ad. This will be used to
	 * allow custom targeting parameters within the AppNexus platform. You will
	 * be given the names and to use by App Nexus account representative.
	 *
	 * @param key
	 *            keyword name to add, cannot be null or empty
	 * @param value
	 *            keyword value, cannot be null
	 */
	public void addCustomKeywords(String key, String value) {
		if (StringUtil.isEmpty(key) || (value == null)) {
			return;
		}
		customKeywords.add(new Pair<String, String>(key, value));
	}

	/**
	 * Remove a custom keyword from the request url for the ad. Use this to
	 * remove a keyword previously set using addCustomKeywords.
	 *
	 * @param key
	 *            keyword name to remove, cannot be null or empty
	 */
	public void removeCustomKeyword(String key) {
		if (StringUtil.isEmpty(key))
			return;

		for (int i = 0; i < customKeywords.size(); i++) {
			Pair<String, String> pair = customKeywords.get(i);
			if (pair.first.equals(key)) {
				customKeywords.remove(i);
				break;
			}
		}
	}

	/**
	 * Retrieve the array of currently configured Custom Keywords in the current
	 * AdView.
	 *
	 * @return The current list of key value pairs of custom keywords.
	 */
	public ArrayList<Pair<String, String>> getCustomKeywords() {
		return customKeywords;
	}

	static class BrowserStyle {

		public BrowserStyle(Drawable forwardButton, Drawable backButton,
				Drawable refreshButton) {
			this.forwardButton = forwardButton;
			this.backButton = backButton;
			this.refreshButton = refreshButton;
		}

		final Drawable forwardButton;
		final Drawable backButton;
		final Drawable refreshButton;

		static final ArrayList<Pair<String, BrowserStyle>> bridge = new ArrayList<Pair<String, BrowserStyle>>();
	}

	/**
	 * Private class to bridge events from mediation to the user AdListener
	 * class
	 *
	 */
	private class AdListenerDispatch implements AdViewListener {

		Handler handler;

		public AdListenerDispatch(Handler h) {
			handler = h;
		}

		@Override
		public void onAdLoaded(final Displayable d) {
			handler.post(new Runnable() {
				@Override
				public void run() {
					display(d);
					if (adListener != null)
						adListener.onAdLoaded(AdView.this);
				}
			});
		}

		@Override
		public void onAdFailed(boolean noMoreAds) {
			// wait until mediation waterfall is complete before calling
			// adListener
			if (!noMoreAds)
				return;
			handler.post(new Runnable() {
				@Override
				public void run() {
					if (adListener != null)
						adListener.onAdRequestFailed(AdView.this);
				}
			});
		}

		@Override
		public void onAdExpanded() {
			handler.post(new Runnable() {
				@Override
				public void run() {
					if (adListener != null)
						adListener.onAdExpanded(AdView.this);
				}
			});
		}

		@Override
		public void onAdCollapsed() {
			handler.post(new Runnable() {
				@Override
				public void run() {
					if (adListener != null)
						adListener.onAdCollapsed(AdView.this);
				}
			});
		}

		@Override
		public void onAdClicked() {
			handler.post(new Runnable() {
				@Override
				public void run() {
					if (adListener != null)
						adListener.onAdClicked(AdView.this);
				}
			});
		}
	}

	AdViewListener getAdDispatcher() {
		return this.dispatcher;
	}

	LinkedList<MediatedAd> getMediatedAds() {
		return mediatedAds;
	}

	void setMediatedAds(LinkedList<MediatedAd> mediatedAds) {
		this.mediatedAds = mediatedAds;
	}

	// returns the first mediated ad if available
	MediatedAd popMediatedAd() {
		return mediatedAds != null ? mediatedAds.removeFirst() : null;
	}
>>>>>>> 4f6979b3

}<|MERGE_RESOLUTION|>--- conflicted
+++ resolved
@@ -246,122 +246,89 @@
 	 * End Construction
 	 */
 
-<<<<<<< HEAD
-
-    void display(Displayable d) {
-        if ((d == null) || d.failed()) {
-            // The displayable has failed to be parsed or turned into a View.
-            fail();
-            return;
-        }
-        if (lastDisplayable != null) {
-            if(lastDisplayable instanceof MediatedAdViewController){
-                lastDisplayable.destroy();
-            }
-            lastDisplayable = null;
-        }
-
-        WebView webView = null;
-        if (getChildAt(0) instanceof WebView) {
-            webView = (WebView) getChildAt(0);
-        }
-
-        this.removeAllViews();
-        if (webView != null)
-            webView.destroy();
-        if (d.getView() == null) {
-            return;
-        }
-        this.addView(d.getView());
-        lastDisplayable = d;
-        unhide();
-    }
-
-    void unhide() {
-        if (getVisibility() != VISIBLE) {
-            setVisibility(VISIBLE);
-        }
-    }
-
-    void hide() {
-        if (getVisibility() != GONE)
-            setVisibility(GONE);
-    }
-
-    /**
-     * @return The current placement id.
-     */
-    public String getPlacementID() {
-        Clog.d(Clog.publicFunctionsLogTag,
-                Clog.getString(R.string.get_placement_id, placementID));
-        return placementID;
-    }
-
-    /**
-     * Sets the placement id of the AdView.
-     *
-     * @param placementID The placement id to use
-     */
-    public void setPlacementID(String placementID) {
-        Clog.d(Clog.publicFunctionsLogTag,
-                Clog.getString(R.string.set_placement_id, placementID));
-        this.placementID = placementID;
-    }
-
-    @Override
-    protected void finalize() {
-        try {
-            super.finalize();
-        } catch (Throwable e) {
-        }
-        // Just in case, kill the adfetcher's service
-        if (mAdFetcher != null)
-            mAdFetcher.stop();
-    }
-
-    /**
-     * Sets the height of the ad to request.
-     *
-     * @param h The height, in pixels, to use.
-     */
-    public void setAdHeight(int h) {
-        Clog.d(Clog.baseLogTag, Clog.getString(R.string.set_height, h));
-        height = h;
-    }
-
-    /**
-     * Sets the width of the ad to request.
-     *
-     * @param w The width, in pixels, to use.
-     */
-    public void setAdWidth(int w) {
-        Clog.d(Clog.baseLogTag, Clog.getString(R.string.set_width, w));
-        width = w;
-    }
-
-    /**
-     * @return The height of the ad to be requested.
-     */
-    public int getAdHeight() {
-        Clog.d(Clog.baseLogTag, Clog.getString(R.string.get_height, height));
-        return height;
-    }
-
-    /**
-     * @return The width of the ad to be requested.
-     */
-    public int getAdWidth() {
-        Clog.d(Clog.baseLogTag, Clog.getString(R.string.get_width, width));
-        return width;
-    }
-
-    int getContainerWidth() {
-        return measuredWidth;
-    }
-
-    int getContainerHeight() {
-        return measuredHeight;
-    }
+	void display(Displayable d) {
+		if ((d == null) || d.failed()) {
+			// The displayable has failed to be parsed or turned into a View.
+			fail();
+			return;
+		}
+		if (lastDisplayable != null) {
+			if (lastDisplayable instanceof MediatedAdViewController) {
+				lastDisplayable.destroy();
+			}
+			lastDisplayable = null;
+		}
+
+		WebView webView = null;
+		if (getChildAt(0) instanceof WebView) {
+			webView = (WebView) getChildAt(0);
+		}
+
+		this.removeAllViews();
+		if (webView != null)
+			webView.destroy();
+		if (d.getView() == null) {
+			return;
+		}
+		this.addView(d.getView());
+		lastDisplayable = d;
+		unhide();
+	}
+
+	void unhide() {
+		if (getVisibility() != VISIBLE) {
+			setVisibility(VISIBLE);
+		}
+	}
+
+	void hide() {
+		if (getVisibility() != GONE)
+			setVisibility(GONE);
+	}
+
+	/**
+	 * Retrieve the current placement ID.
+	 *
+	 * @return The current placement id.
+	 */
+	public String getPlacementID() {
+		Clog.d(Clog.publicFunctionsLogTag,
+				Clog.getString(R.string.get_placement_id, placementID));
+		return placementID;
+	}
+
+	/**
+	 * Sets the placement id of the AdView. The placement ID identifies a
+	 * location in your application. You must have a valid active placement ID
+	 * to monetize your application.
+	 *
+	 * @param placementID
+	 *            The placement id to use
+	 */
+	public void setPlacementID(String placementID) {
+		Clog.d(Clog.publicFunctionsLogTag,
+				Clog.getString(R.string.set_placement_id, placementID));
+		this.placementID = placementID;
+	}
+
+	@Override
+	protected void finalize() {
+		try {
+			super.finalize();
+		} catch (Throwable e) {
+		}
+		// Just in case, kill the adfetcher's service
+		if (mAdFetcher != null)
+			mAdFetcher.stop();
+	}
+
+	int getContainerWidth() {
+		return measuredWidth;
+	}
+
+	int getContainerHeight() {
+		return measuredHeight;
+	}
 
     // Used only by MRAID
     ImageButton close_button;
@@ -458,87 +425,6 @@
         }
     }
 
-    /**
-     *
-     * @return true if the AdView is a BannerAdView
-     */
-    abstract boolean isBanner();
-
-    /**
-     *
-     * @return true if the AdView is an InterstitialAdView
-     */
-    abstract boolean isInterstitial();
-
-    /**
-     * Sets the listener that the InterstitialAdView will call events in.
-     *
-     * @param listener The {@link AdListener} object to use.
-     */
-    public void setAdListener(AdListener listener) {
-        Clog.d(Clog.publicFunctionsLogTag,
-                Clog.getString(R.string.set_ad_listener));
-        adListener = listener;
-    }
-
-    /**
-     * Gets the listener that the InterstitialAdView will call events in.
-     *
-     * @return The {@link AdListener} object in use.
-     */
-    public AdListener getAdListener() {
-        Clog.d(Clog.publicFunctionsLogTag,
-                Clog.getString(R.string.get_ad_listener));
-        return adListener;
-    }
-
-    void fail() {
-        onAdFailed(true);
-    }
-
-    /**
-     * @return whether or not the native browser is used instead of the in-app
-     *         browser.
-     */
-    public boolean getOpensNativeBrowser() {
-        Clog.d(Clog.publicFunctionsLogTag, Clog.getString(
-                R.string.get_opens_native_browser, opensNativeBrowser));
-        return opensNativeBrowser;
-    }
-
-    /**
-     * Set this to true to disable the in-app browser.
-     *
-     * @param opensNativeBrowser
-     */
-    public void setOpensNativeBrowser(boolean opensNativeBrowser) {
-        Clog.d(Clog.publicFunctionsLogTag, Clog.getString(
-                R.string.set_opens_native_browser, opensNativeBrowser));
-        this.opensNativeBrowser = opensNativeBrowser;
-    }
-
-    BrowserStyle getBrowserStyle() {
-        return browserStyle;
-    }
-
-    protected void setBrowserStyle(BrowserStyle browserStyle) {
-        this.browserStyle = browserStyle;
-    }
-
-    /**
-     * @return Whether this placement accepts PSAs if no ad is served.
-     */
-    public boolean getShouldServePSAs() {
-        return shouldServePSAs;
-    }
-
-    /**
-     * @param shouldServePSAs Whether this placement accepts PSAs if no ad is served.
-     */
-    public void setShouldServePSAs(boolean shouldServePSAs) {
-        this.shouldServePSAs = shouldServePSAs;
-    }
-
     public void resize(int w, int h, int offset_x, int offset_y, MRAIDImplementation.CUSTOM_CLOSE_POSITION custom_close_position, boolean allow_offscrean,
                        final MRAIDImplementation caller) {
         mraid_expand = true;
@@ -600,298 +486,6 @@
         });
         this.addView(close_button);
     }
-
-    public float getReserve() {
-        return reserve;
-    }
-
-    public void setReserve(float reserve) {
-        this.reserve = reserve;
-    }
-
-    public String getAge() {
-        return age;
-    }
-
-    /**
-     *
-     * @param age should be a numerical age, birth year, or hyphenated age range.
-     *            For example: "56", "1974", or "25-35"
-     */
-    public void setAge(String age) {
-        this.age = age;
-    }
-
-    public enum GENDER {
-        MALE,
-        FEMALE
-    }
-
-    public GENDER getGender() {
-        return gender;
-    }
-
-    /**
-     *
-     * @param gender should be either "m" for male or "f" for female
-     */
-    public void setGender(GENDER gender) {
-        this.gender = gender;
-    }
-
-    /**
-     * add a custom keyword to the request url for the ad
-     * @param key keyword name to add, cannot be null or empty
-     * @param value keyword value, cannot be null
-     */
-    public void addCustomKeywords(String key, String value) {
-        if ((key == null) || (key.isEmpty()) || (value == null)) {
-            return;
-        }
-        customKeywords.add(new Pair<String, String>(key, value));
-    }
-
-    /**
-     * remove a custom keyword from the request url for the ad
-     * @param key keyword name to remove, cannot be null or empty
-     */
-    public void removeCustomKeyword(String key) {
-        if ((key == null) || (key.isEmpty()))
-            return;
-
-        for (int i = 0; i < customKeywords.size(); i++) {
-            Pair<String, String> pair = customKeywords.get(i);
-            if (pair.first.equals(key)) {
-                customKeywords.remove(i);
-                break;
-            }
-        }
-    }
-
-    public ArrayList<Pair<String, String>> getCustomKeywords() {
-        return customKeywords;
-    }
-
-    static class BrowserStyle {
-
-        public BrowserStyle(Drawable forwardButton, Drawable backButton,
-                            Drawable refreshButton) {
-            this.forwardButton = forwardButton;
-            this.backButton = backButton;
-            this.refreshButton = refreshButton;
-        }
-
-        final Drawable forwardButton;
-        final Drawable backButton;
-        final Drawable refreshButton;
-
-        static final ArrayList<Pair<String, BrowserStyle>> bridge = new ArrayList<Pair<String, BrowserStyle>>();
-    }
-
-    @Override
-    public void onAdLoaded(final Displayable d) {
-        handler.post(new Runnable() {
-            @Override
-            public void run() {
-                display(d);
-                if (adListener != null)
-                    adListener.onAdLoaded(AdView.this);
-            }
-        });
-    }
-
-    @Override
-    public void onAdFailed(boolean noMoreAds) {
-        // wait until mediation waterfall is complete before calling adListener
-        if (!noMoreAds)
-            return;
-        handler.post(new Runnable() {
-            @Override
-            public void run() {
-                if (adListener != null)
-                    adListener.onAdRequestFailed(AdView.this);
-            }
-        });
-    }
-
-    @Override
-    public void onAdExpanded() {
-        handler.post(new Runnable() {
-            @Override
-            public void run() {
-                if (adListener != null)
-                    adListener.onAdExpanded(AdView.this);
-            }
-        });
-    }
-
-    @Override
-    public void onAdCollapsed() {
-        handler.post(new Runnable() {
-            @Override
-            public void run() {
-                if (adListener != null)
-                    adListener.onAdCollapsed(AdView.this);
-            }
-        });
-    }
-
-    @Override
-    public void onAdClicked() {
-        handler.post(new Runnable() {
-            @Override
-            public void run() {
-                if (adListener != null)
-                    adListener.onAdClicked(AdView.this);
-            }
-        });
-    }
-
-    public LinkedList<MediatedAd> getMediatedAds() {
-        return mediatedAds;
-    }
-
-    public void setMediatedAds(LinkedList<MediatedAd> mediatedAds) {
-        this.mediatedAds = mediatedAds;
-    }
-
-    // returns the first mediated ad if available
-    public MediatedAd popMediatedAd() {
-        return mediatedAds != null ? mediatedAds.removeFirst() : null;
-    }
-=======
-	void display(Displayable d) {
-		if ((d == null) || d.failed()) {
-			// The displayable has failed to be parsed or turned into a View.
-			fail();
-			return;
-		}
-		if (lastDisplayable != null) {
-			if (lastDisplayable instanceof MediatedAdViewController) {
-				lastDisplayable.destroy();
-			}
-			lastDisplayable = null;
-		}
-
-		WebView webView = null;
-		if (getChildAt(0) instanceof WebView) {
-			webView = (WebView) getChildAt(0);
-		}
-
-		this.removeAllViews();
-		if (webView != null)
-			webView.destroy();
-		if (d.getView() == null) {
-			return;
-		}
-		this.addView(d.getView());
-		lastDisplayable = d;
-		unhide();
-	}
-
-	void unhide() {
-		if (getVisibility() != VISIBLE) {
-			setVisibility(VISIBLE);
-		}
-	}
-
-	void hide() {
-		if (getVisibility() != GONE)
-			setVisibility(GONE);
-	}
-
-	/**
-	 * Retrieve the current placement ID.
-	 *
-	 * @return The current placement id.
-	 */
-	public String getPlacementID() {
-		Clog.d(Clog.publicFunctionsLogTag,
-				Clog.getString(R.string.get_placement_id, placementID));
-		return placementID;
-	}
-
-	/**
-	 * Sets the placement id of the AdView. The placement ID identifies a
-	 * location in your application. You must have a valid active placement ID
-	 * to monetize your application.
-	 *
-	 * @param placementID
-	 *            The placement id to use
-	 */
-	public void setPlacementID(String placementID) {
-		Clog.d(Clog.publicFunctionsLogTag,
-				Clog.getString(R.string.set_placement_id, placementID));
-		this.placementID = placementID;
-	}
-
-	@Override
-	protected void finalize() {
-		try {
-			super.finalize();
-		} catch (Throwable e) {
-		}
-		// Just in case, kill the adfetcher's service
-		if (mAdFetcher != null)
-			mAdFetcher.stop();
-	}
-
-	int getContainerWidth() {
-		return measuredWidth;
-	}
-
-	int getContainerHeight() {
-		return measuredHeight;
-	}
-
-	// Used only by MRAID
-	ImageButton close;
-
-	void expand(int w, int h, boolean custom_close,
-			final MRAIDImplementation caller) {
-		// Only expand w and h if they are >0, otherwise they are match_parent
-		// or something
-		mraid_expand = true;
-		if (getLayoutParams() != null) {
-			if (getLayoutParams().width > 0)
-				getLayoutParams().width = w;
-			if (getLayoutParams().height > 0)
-				getLayoutParams().height = h;
-		}
-		if (!custom_close && close == null) {
-			// Add a stock close button to the top right corner
-			close = new ImageButton(this.getContext());
-			close.setImageDrawable(getResources().getDrawable(
-					android.R.drawable.ic_menu_close_clear_cancel));
-			FrameLayout.LayoutParams blp = new FrameLayout.LayoutParams(
-					FrameLayout.LayoutParams.WRAP_CONTENT,
-					FrameLayout.LayoutParams.WRAP_CONTENT, Gravity.RIGHT
-							| Gravity.TOP);
-			if (this.getChildAt(0) != null)
-				blp.rightMargin = (this.getMeasuredWidth() - this.getChildAt(0)
-						.getMeasuredWidth()) / 2;
-			close.setLayoutParams(blp);
-			close.setBackgroundColor(Color.TRANSPARENT);
-			close.setOnClickListener(new View.OnClickListener() {
-
-				@Override
-				public void onClick(View v) {
-					caller.close();
-
-				}
-			});
-			this.addView(close);
-		} else if (close != null) {
-			if (custom_close) {
-				close.setVisibility(GONE);
-			} else {
-				this.removeView(close);
-				close.setVisibility(VISIBLE);
-				this.addView(close);// Re-add to send to top
-			}
-		}
-	}
-
 	/**
 	 *
 	 * @return true if the AdView is a BannerAdView
@@ -1215,6 +809,5 @@
 	MediatedAd popMediatedAd() {
 		return mediatedAds != null ? mediatedAds.removeFirst() : null;
 	}
->>>>>>> 4f6979b3
 
 }