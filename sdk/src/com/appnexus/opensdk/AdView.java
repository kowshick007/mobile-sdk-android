--- conflicted
+++ resolved
@@ -40,10 +40,9 @@
 /**
  * The parent class of InterstitialAdView and BannerAdView. This may not be
  * instantiated directly. It public methods are accessed through one of its sub classes.
- * 
- * 
+ *
+ *
  */
-<<<<<<< HEAD
 public abstract class AdView extends FrameLayout {
 
 	AdFetcher mAdFetcher;
@@ -197,9 +196,9 @@
 	/**
 	 * Loads a new ad, if the ad space is visible. You should have called
 	 * setPlacementID() before invoking this method.
-	 * 
+	 *
 	 * @return true is ad will begin loading, false otherwise.
-	 * 
+	 *
 	 */
 	protected boolean loadAd() {
 		if (!isReadyToStart())
@@ -217,9 +216,9 @@
 	/**
 	 * Loads a new ad, if the ad space is visible, and sets the placement id
 	 * attribute of the AdView to the supplied parameter.
-	 * 
+	 *
 	 * @param placementID   The new placement id to use.
-	 * 
+	 *
 	 * @return true is ad will begin loading, false otherwise
 	 */
 	public boolean loadAd(String placementID) {
@@ -230,14 +229,14 @@
 	/**
 	 * Loads a new ad, if the ad space is visible, and sets the placement id, ad
 	 * width, and ad height attribute of the AdView to the supplied parameters.
-	 * 
+	 *
 	 * @param placementID
 	 *            The new placement id to use.
 	 * @param width
 	 *            The new width to use.
 	 * @param height
 	 *            The new height to use.
-	 * 
+	 *
 	 * @return true is ad will begin loading, false otherwise
 	 */
 	public boolean loadAd(String placementID, int width, int height) {
@@ -260,182 +259,6 @@
 
 	protected abstract void loadVariablesFromXML(Context context,
 			AttributeSet attrs);
-=======
-public abstract class AdView extends FrameLayout implements AdViewListener {
-
-    AdFetcher mAdFetcher;
-    String placementID;
-    boolean opensNativeBrowser = false;
-    int measuredWidth;
-    int measuredHeight;
-    private boolean measured = false;
-    boolean shouldServePSAs = true;
-    private float reserve = 0.00f;
-    String age;
-    GENDER gender;
-    ArrayList<Pair<String, String>> customKeywords = new ArrayList<Pair<String, String>>();
-    boolean mraid_expand = false;
-    AdListener adListener;
-    private BrowserStyle browserStyle;
-    private LinkedList<MediatedAd> mediatedAds;
-    final Handler handler = new Handler(Looper.getMainLooper());
-    private Displayable lastDisplayable;
-
-    /**
-     * Begin Construction *
-     */
-
-    @SuppressWarnings("javadoc")
-    AdView(Context context) {
-        super(context, null);
-    }
-
-    AdView(Context context, AttributeSet attrs) {
-        super(context, attrs);
-
-    }
-
-    AdView(Context context, AttributeSet attrs, int defStyle) {
-        super(context, attrs, defStyle);
-    }
-
-    void setup(Context context, AttributeSet attrs) {
-        // Store self.context in the settings for errors
-        Clog.error_context = this.getContext();
-
-        Clog.d(Clog.publicFunctionsLogTag, Clog.getString(R.string.new_adview));
-
-        SharedPreferences prefs = PreferenceManager
-                .getDefaultSharedPreferences(context);
-        if (prefs.getBoolean("opensdk_first_launch", true)) {
-            // This is the first launch, store a value to remember
-            Clog.v(Clog.baseLogTag,
-                    Clog.getString(R.string.first_opensdk_launch));
-            Settings.getSettings().first_launch = true;
-            prefs.edit().putBoolean("opensdk_first_launch", false).commit();
-        } else {
-            // Found the stored value, this is NOT the first launch
-            Clog.v(Clog.baseLogTag,
-                    Clog.getString(R.string.not_first_opensdk_launch));
-            Settings.getSettings().first_launch = false;
-        }
-
-        // Store the UA in the settings
-        Settings.getSettings().ua = new WebView(context).getSettings()
-                .getUserAgentString();
-        Clog.v(Clog.baseLogTag,
-                Clog.getString(R.string.ua, Settings.getSettings().ua));
-
-        // Store the AppID in the settings
-        Settings.getSettings().app_id = context.getApplicationContext()
-                .getPackageName();
-        Clog.v(Clog.baseLogTag,
-                Clog.getString(R.string.appid, Settings.getSettings().app_id));
-
-        Clog.v(Clog.baseLogTag, Clog.getString(R.string.making_adman));
-        // Make an AdFetcher - Continue the creation pass
-        mAdFetcher = new AdFetcher(this);
-        // Load user variables only if attrs isn't null
-        if (attrs != null)
-            loadVariablesFromXML(context, attrs);
-
-        // We don't start the ad requesting here, since the view hasn't been
-        // sized yet.
-    }
-
-    @Override
-    public void onLayout(boolean changed, int left, int top, int right,
-                         int bottom) {
-        super.onLayout(changed, left, top, right, bottom);
-        if (mraid_expand) {
-            mraid_expand = false;
-            return;
-        }
-        if (!measured || changed) {
-            // Convert to dips
-            float density = getContext().getResources().getDisplayMetrics().density;
-            measuredWidth = (int) ((right - left) / density + 0.5f);
-            measuredHeight = (int) ((bottom - top) / density + 0.5f);
-
-            // Hide the adview
-            if (!measured) {
-                hide();
-            }
-
-            measured = true;
-
-
-        }
-    }
-
-    boolean isMRAIDExpanded() {
-        if (this.getChildCount() > 0
-                && this.getChildAt(0) instanceof MRAIDWebView
-                && ((MRAIDWebView) getChildAt(0)).getImplementation().expanded) {
-            return true;
-        }
-        return false;
-    }
-
-    boolean isReadyToStart() {
-        if (isMRAIDExpanded()) {
-            Clog.e(Clog.baseLogTag, Clog.getString(R.string.already_expanded));
-            return false;
-        }
-        if (placementID == null || placementID.isEmpty()) {
-            Clog.e(Clog.baseLogTag, Clog.getString(R.string.no_placement_id));
-            return false;
-        }
-        return true;
-    }
-
-    /**
-     * Loads a new ad, if the ad space is visible.
-     *
-     * @return true if ad will begin loading, false if ad cannot be loaded
-     * at this time given the current settings.
-     */
-    public boolean loadAd() {
-        if (!isReadyToStart())
-            return false;
-        if (this.getWindowVisibility() == VISIBLE && mAdFetcher != null) {
-            // Reload Ad Fetcher to get new ad at user's request
-            mAdFetcher.stop();
-            mAdFetcher.clearDurations();
-            mAdFetcher.start();
-            return true;
-        }
-        return false;
-    }
-
-    /**
-     * Loads a new ad, if the ad space is visible, and sets the placement ID
-     * attribute of the AdView to the supplied parameter.
-     *
-     * @param placementID The new placement ID to use.
-     *
-     * @return true is ad will begin loading, false if ad cannot be loaded
-     * at this time given the current settings
-     */
-    public boolean loadAd(String placementID) {
-        this.setPlacementID(placementID);
-        return loadAd();
-    }
-
-    public void loadHtml(String content, int width, int height) {
-        this.mAdFetcher.stop();
-
-        AdWebView awv = new AdWebView(this);
-        awv.loadData(content, "text/html", "UTF-8");
-        FrameLayout.LayoutParams lp = new FrameLayout.LayoutParams(width,
-                height);
-        awv.setLayoutParams(lp);
-        this.display(awv);
-    }
-
-    protected abstract void loadVariablesFromXML(Context context,
-                                                 AttributeSet attrs);
->>>>>>> 4cc02ad3
 
 	/*
 	 * End Construction
@@ -483,7 +306,7 @@
 
 	/**
 	 * Retrieve the current placement ID.
-	 * 
+	 *
 	 * @return The current placement id.
 	 */
 	public String getPlacementID() {
@@ -496,7 +319,7 @@
 	 * Sets the placement id of the AdView. The placement ID identifies a
 	 * location in your application. You must have a valid active placement ID
 	 * to monetize your application.
-	 * 
+	 *
 	 * @param placementID
 	 *            The placement id to use
 	 */
@@ -521,7 +344,7 @@
 	 * Sets the height of the ad to request. this is typically the height of the
 	 * view containing the ad. Although not necessary it is recommended to set a
 	 * width and height for an ad.
-	 * 
+	 *
 	 * @param h
 	 *            The ad height, in pixels, to use.
 	 */
@@ -532,7 +355,7 @@
 
 	/**
 	 * Sets the width of the ad to request.
-	 * 
+	 *
 	 * @param w
 	 *            The ad width, in pixels, to use.
 	 */
@@ -543,7 +366,7 @@
 
 	/**
 	 * Retrieve the previously set height of the ad.
-	 * 
+	 *
 	 * @return The height of the ad to be requested. A value of -1 indicates any
 	 *         size
 	 */
@@ -554,7 +377,7 @@
 
 	/**
 	 * Retrieve the previously set width of the ad.
-	 * 
+	 *
 	 * @return The width of the ad to be requested. A value of -1 indicates any
 	 *         size
 	 */
@@ -620,21 +443,20 @@
 	}
 
 	/**
-	 * 
+	 *
 	 * @return true if the AdView is a BannerAdView
 	 */
 	abstract boolean isBanner();
 
-<<<<<<< HEAD
-	/**
-	 * 
+	/**
+	 *
 	 * @return true if the AdView is an InterstitialAdView
 	 */
 	abstract boolean isInterstitial();
 
 	/**
 	 * Sets the currently installed listener that the SDK will send events on.
-	 * 
+	 *
 	 * @param listener
 	 *            The {@link AdListener} object to use.
 	 */
@@ -646,7 +468,7 @@
 
 	/**
 	 * Gets the currently installed listener that the SDK will send events on.
-	 * 
+	 *
 	 * @return The {@link AdListener} object in use.
 	 */
 	public AdListener getAdListener() {
@@ -661,7 +483,7 @@
 
 	/**
 	 * Retrieve the inapp or native browser setting.
-	 * 
+	 *
 	 * @return whether or not the devices native browser is used instead of the
 	 *         in-app browser.
 	 */
@@ -678,7 +500,7 @@
 	 * open. Set this to false to enabled the in-app browser. Which is a
 	 * lightweight browser that runs within your app. The default value is
 	 * false.
-	 * 
+	 *
 	 * @param opensNativeBrowser
 	 */
 	public void setOpensNativeBrowser(boolean opensNativeBrowser) {
@@ -697,7 +519,7 @@
 
 	/**
 	 * Retrieve the current PSA setting
-	 * 
+	 *
 	 * @return Whether this placement accepts PSAs if no ad is served.
 	 */
 	public boolean getShouldServePSAs() {
@@ -709,7 +531,7 @@
 	 * currently available. If set to true the platform will retrieve and
 	 * displaya PSA (Public Service Announcement) . Set the value to false it
 	 * will return no ad.
-	 * 
+	 *
 	 * @param shouldServePSAs
 	 *            Whether this placement is willing to accept PSA if no ad is
 	 *            served.
@@ -720,7 +542,7 @@
 
 	/**
 	 * Retrieve the minimum price. A value of zero indicates no minimum.
-	 * 
+	 *
 	 * @return The minimum price zero indicates none.
 	 */
 	public float getReserve() {
@@ -731,8 +553,8 @@
 	 * Set a minimum price. Note that setting a minimum may negatively affect
 	 * monetization. Setting this value to zero disables the minimum price.
 	 * Default value is zero.
-	 * 
-	 * @param reserve The reserve in CPM. 
+	 *
+	 * @param reserve The reserve in CPM.
 	 */
 	public void setReserve(float reserve) {
 		this.reserve = reserve;
@@ -741,7 +563,7 @@
 	/**
 	 * Retrieve the current users Age. Note this is a string as it may be an
 	 * age, birth year or age range. The default value is an empty string.
-	 * 
+	 *
 	 * @return The age
 	 */
 	public String getAge() {
@@ -750,7 +572,7 @@
 
 	/**
 	 * Set's the user's age. should be used if age or age range is known.
-	 * 
+	 *
 	 * @param age
 	 *            should be a numerical age, birth year, or hyphenated age
 	 *            range. For example: "56", "1974", or "25-35"
@@ -760,7 +582,7 @@
 	}
 
 	/**
-	 * 
+	 *
 	 * Users gender enumeration
 	 *
 	 */
@@ -773,7 +595,7 @@
 
 	/**
 	 * Get the current user's gender if available
-	 * 
+	 *
 	 * @return The gender
 	 */
 	public GENDER getGender() {
@@ -782,7 +604,7 @@
 
 	/**
 	 * Set the users gender if it is known. Default value is UNKNOWN
-	 * 
+	 *
 	 * @param gender
 	 *            One of UNKNOWN,MALE,FEMALE
 	 */
@@ -794,7 +616,7 @@
 	 * Add a custom keyword to the request url for the ad. This will be used to
 	 * allow custom targeting parameters within the AppNexus platform. You will
 	 * be given the names and to use by App Nexus account representative.
-	 * 
+	 *
 	 * @param key
 	 *            keyword name to add, cannot be null or empty
 	 * @param value
@@ -810,7 +632,7 @@
 	/**
 	 * Remove a custom keyword from the request url for the ad. Use this to
 	 * remove a keyword previously set using addCustomKeywords.
-	 * 
+	 *
 	 * @param key
 	 *            keyword name to remove, cannot be null or empty
 	 */
@@ -830,7 +652,7 @@
 	/**
 	 * Retrieve the array of currently configured Custom Keywords in the current
 	 * AdView.
-	 * 
+	 *
 	 * @return The current list of key value pairs of custom keywords.
 	 */
 	public ArrayList<Pair<String, String>> getCustomKeywords() {
@@ -856,7 +678,7 @@
 	/**
 	 * Private class to bridge events from mediation to the user AdListener
 	 * class
-	 *  
+	 *
 	 */
 	private class AdListenerDispatch implements AdViewListener {
 
@@ -943,373 +765,5 @@
 	MediatedAd popMediatedAd() {
 		return mediatedAds != null ? mediatedAds.removeFirst() : null;
 	}
-=======
-    void display(Displayable d) {
-        if ((d == null) || d.failed()) {
-            // The displayable has failed to be parsed or turned into a View.
-            fail();
-            return;
-        }
-        if (lastDisplayable != null) {
-            if(lastDisplayable instanceof MediatedAdViewController){
-                lastDisplayable.destroy();
-            }
-            lastDisplayable = null;
-        }
-
-        WebView webView = null;
-        if (getChildAt(0) instanceof WebView) {
-            webView = (WebView) getChildAt(0);
-        }
-
-        this.removeAllViews();
-        if (webView != null)
-            webView.destroy();
-        if (d.getView() == null) {
-            return;
-        }
-        this.addView(d.getView());
-        lastDisplayable = d;
-        unhide();
-    }
-
-    void unhide() {
-        if (getVisibility() != VISIBLE) {
-            setVisibility(VISIBLE);
-        }
-    }
-
-    void hide() {
-        if (getVisibility() != GONE)
-            setVisibility(GONE);
-    }
-
-    /**
-     * @return The current placement ID.
-     */
-    public String getPlacementID() {
-        Clog.d(Clog.publicFunctionsLogTag,
-                Clog.getString(R.string.get_placement_id, placementID));
-        return placementID;
-    }
-
-    /**
-     * Sets the placement ID of the AdView.
-     *
-     * @param placementID The placement ID to use
-     */
-    public void setPlacementID(String placementID) {
-        Clog.d(Clog.publicFunctionsLogTag,
-                Clog.getString(R.string.set_placement_id, placementID));
-        this.placementID = placementID;
-    }
-
-    @Override
-    protected void finalize() {
-        try {
-            super.finalize();
-        } catch (Throwable e) {
-        }
-        // Just in case, kill the adfetcher's service
-        if (mAdFetcher != null)
-            mAdFetcher.stop();
-    }
-
-    int getContainerWidth() {
-        return measuredWidth;
-    }
-
-    int getContainerHeight() {
-        return measuredHeight;
-    }
-
-    // Used only by MRAID
-    ImageButton close;
-
-    void expand(int w, int h, boolean custom_close,
-                final MRAIDImplementation caller) {
-        // Only expand w and h if they are >0, otherwise they are match_parent
-        // or something
-        mraid_expand = true;
-        if (getLayoutParams() != null) {
-            if (getLayoutParams().width > 0)
-                getLayoutParams().width = w;
-            if (getLayoutParams().height > 0)
-                getLayoutParams().height = h;
-        }
-        if (!custom_close && close == null) {
-            // Add a stock close button to the top right corner
-            close = new ImageButton(this.getContext());
-            close.setImageDrawable(getResources().getDrawable(
-                    android.R.drawable.ic_menu_close_clear_cancel));
-            FrameLayout.LayoutParams blp = new FrameLayout.LayoutParams(
-                    FrameLayout.LayoutParams.WRAP_CONTENT,
-                    FrameLayout.LayoutParams.WRAP_CONTENT, Gravity.RIGHT
-                    | Gravity.TOP);
-            if (this.getChildAt(0) != null)
-                blp.rightMargin = (this.getMeasuredWidth() - this.getChildAt(0)
-                        .getMeasuredWidth()) / 2;
-            close.setLayoutParams(blp);
-            close.setBackgroundColor(Color.TRANSPARENT);
-            close.setOnClickListener(new View.OnClickListener() {
-
-                @Override
-                public void onClick(View v) {
-                    caller.close();
-
-                }
-            });
-            this.addView(close);
-        } else if (close != null) {
-            if (custom_close) {
-                close.setVisibility(GONE);
-            } else {
-                this.removeView(close);
-                close.setVisibility(VISIBLE);
-                this.addView(close);// Re-add to send to top
-            }
-        }
-    }
-
-    /**
-     *
-     * @return true if the AdView is a BannerAdView
-     */
-    abstract boolean isBanner();
-
-    /**
-     *
-     * @return true if the AdView is an InterstitialAdView
-     */
-    abstract boolean isInterstitial();
-
-    /**
-     * Sets the listener that the InterstitialAdView will call events in.
-     *
-     * @param listener The {@link AdListener} object to use.
-     */
-    public void setAdListener(AdListener listener) {
-        Clog.d(Clog.publicFunctionsLogTag,
-                Clog.getString(R.string.set_ad_listener));
-        adListener = listener;
-    }
-
-    /**
-     * Gets the listener that the InterstitialAdView will call events in.
-     *
-     * @return The {@link AdListener} object in use.
-     */
-    public AdListener getAdListener() {
-        Clog.d(Clog.publicFunctionsLogTag,
-                Clog.getString(R.string.get_ad_listener));
-        return adListener;
-    }
-
-    void fail() {
-        onAdFailed(true);
-    }
-
-    /**
-     * @return whether or not the native browser is used instead of the in-app
-     *         browser.
-     */
-    public boolean getOpensNativeBrowser() {
-        Clog.d(Clog.publicFunctionsLogTag, Clog.getString(
-                R.string.get_opens_native_browser, opensNativeBrowser));
-        return opensNativeBrowser;
-    }
-
-    /**
-     * Set this to true to disable the in-app browser.
-     *
-     * @param opensNativeBrowser
-     */
-    public void setOpensNativeBrowser(boolean opensNativeBrowser) {
-        Clog.d(Clog.publicFunctionsLogTag, Clog.getString(
-                R.string.set_opens_native_browser, opensNativeBrowser));
-        this.opensNativeBrowser = opensNativeBrowser;
-    }
-
-    BrowserStyle getBrowserStyle() {
-        return browserStyle;
-    }
-
-    protected void setBrowserStyle(BrowserStyle browserStyle) {
-        this.browserStyle = browserStyle;
-    }
-
-    /**
-     * @return Whether this placement accepts PSAs if no ad is served.
-     */
-    public boolean getShouldServePSAs() {
-        return shouldServePSAs;
-    }
-
-    /**
-     * @param shouldServePSAs Whether this placement accepts PSAs if no ad is served.
-     */
-    public void setShouldServePSAs(boolean shouldServePSAs) {
-        this.shouldServePSAs = shouldServePSAs;
-    }
-
-    public float getReserve() {
-        return reserve;
-    }
-
-    public void setReserve(float reserve) {
-        this.reserve = reserve;
-    }
-
-    public String getAge() {
-        return age;
-    }
-
-    /**
-     *
-     * @param age should be a numerical age, birth year, or hyphenated age range.
-     *            For example: "56", "1974", or "25-35"
-     */
-    public void setAge(String age) {
-        this.age = age;
-    }
-
-    public enum GENDER {
-        MALE,
-        FEMALE
-    }
-
-    public GENDER getGender() {
-        return gender;
-    }
-
-    /**
-     *
-     * @param gender should be either "m" for male or "f" for female
-     */
-    public void setGender(GENDER gender) {
-        this.gender = gender;
-    }
-
-    /**
-     * add a custom keyword to the request url for the ad
-     * @param key keyword name to add, cannot be null or empty
-     * @param value keyword value, cannot be null
-     */
-    public void addCustomKeywords(String key, String value) {
-        if ((key == null) || (key.isEmpty()) || (value == null)) {
-            return;
-        }
-        customKeywords.add(new Pair<String, String>(key, value));
-    }
-
-    /**
-     * remove a custom keyword from the request url for the ad
-     * @param key keyword name to remove, cannot be null or empty
-     */
-    public void removeCustomKeyword(String key) {
-        if ((key == null) || (key.isEmpty()))
-            return;
-
-        for (int i = 0; i < customKeywords.size(); i++) {
-            Pair<String, String> pair = customKeywords.get(i);
-            if (pair.first.equals(key)) {
-                customKeywords.remove(i);
-                break;
-            }
-        }
-    }
-
-    public ArrayList<Pair<String, String>> getCustomKeywords() {
-        return customKeywords;
-    }
-
-    static class BrowserStyle {
-
-        public BrowserStyle(Drawable forwardButton, Drawable backButton,
-                            Drawable refreshButton) {
-            this.forwardButton = forwardButton;
-            this.backButton = backButton;
-            this.refreshButton = refreshButton;
-        }
-
-        final Drawable forwardButton;
-        final Drawable backButton;
-        final Drawable refreshButton;
-
-        static final ArrayList<Pair<String, BrowserStyle>> bridge = new ArrayList<Pair<String, BrowserStyle>>();
-    }
-
-    @Override
-    public void onAdLoaded(final Displayable d) {
-        handler.post(new Runnable() {
-            @Override
-            public void run() {
-                display(d);
-                if (adListener != null)
-                    adListener.onAdLoaded(AdView.this);
-            }
-        });
-    }
-
-    @Override
-    public void onAdFailed(boolean noMoreAds) {
-        // wait until mediation waterfall is complete before calling adListener
-        if (!noMoreAds)
-            return;
-        handler.post(new Runnable() {
-            @Override
-            public void run() {
-                if (adListener != null)
-                    adListener.onAdRequestFailed(AdView.this);
-            }
-        });
-    }
-
-    @Override
-    public void onAdExpanded() {
-        handler.post(new Runnable() {
-            @Override
-            public void run() {
-                if (adListener != null)
-                    adListener.onAdExpanded(AdView.this);
-            }
-        });
-    }
-
-    @Override
-    public void onAdCollapsed() {
-        handler.post(new Runnable() {
-            @Override
-            public void run() {
-                if (adListener != null)
-                    adListener.onAdCollapsed(AdView.this);
-            }
-        });
-    }
-
-    @Override
-    public void onAdClicked() {
-        handler.post(new Runnable() {
-            @Override
-            public void run() {
-                if (adListener != null)
-                    adListener.onAdClicked(AdView.this);
-            }
-        });
-    }
-
-    public LinkedList<MediatedAd> getMediatedAds() {
-        return mediatedAds;
-    }
-
-    public void setMediatedAds(LinkedList<MediatedAd> mediatedAds) {
-        this.mediatedAds = mediatedAds;
-    }
-
-    // returns the first mediated ad if available
-    public MediatedAd popMediatedAd() {
-        return mediatedAds != null ? mediatedAds.removeFirst() : null;
-    }
->>>>>>> 4cc02ad3
 
 }