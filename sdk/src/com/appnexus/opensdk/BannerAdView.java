--- conflicted
+++ resolved
@@ -456,7 +456,6 @@
                 Clog.d(Clog.xmlLogTag,
                         Clog.getString(R.string.show_loading_indicator_xml));
                 setShowLoadingIndicator(a.getBoolean(attr, false));
-<<<<<<< HEAD
             } else if (attr == R.styleable.BannerAdView_transition_type) {
                 Clog.d(Clog.xmlLogTag,
                         Clog.getString(R.string.transition_type));
@@ -472,11 +471,9 @@
                 Clog.d(Clog.xmlLogTag,
                         Clog.getString(R.string.transition_duration));
                 setTransitionDuration((long) a.getInt(attr, 1000));
-=======
             }else if (attr == R.styleable.BannerAdView_load_landing_page_in_background) {
                 setLoadsInBackground(a.getBoolean(attr, true));
                 Clog.d(Clog.xmlLogTag, Clog.getString(R.string.xml_load_landing_page_in_background, doesLoadingInBackground ));
->>>>>>> 8844253c
             }
         }
 
