/*
 *    Copyright 2013 APPNEXUS INC
 *
 *    Licensed under the Apache License, Version 2.0 (the "License");
 *    you may not use this file except in compliance with the License.
 *    You may obtain a copy of the License at
 *
 *        http://www.apache.org/licenses/LICENSE-2.0
 *
 *    Unless required by applicable law or agreed to in writing, software
 *    distributed under the License is distributed on an "AS IS" BASIS,
 *    WITHOUT WARRANTIES OR CONDITIONS OF ANY KIND, either express or implied.
 *    See the License for the specific language governing permissions and
 *    limitations under the License.
 */

package com.appnexus.opensdk;

interface AdRequester {
    /**
     * Called when the request made by the requester fails.
     *
     * @param request
     */
    public void failed(AdRequest request);

    /**
     * Called when a response is received
     *
     * @param response
     */
    public void onReceiveResponse(AdResponse response);

    /**
     * Used to get the owner adview of the request
     */
    public AdView getOwner();
<<<<<<< HEAD

    /**
     * Called when a response to the original request is received
     *
     * @param response
     */
    public void dispatchResponse(final AdResponse response);
    /**
     * Used to set inform the AdRequester which AdRequest is currently being run or pending
     *
     * @param adRequest the current ad request
     */
    public void setAdRequest(AdRequest adRequest);

=======
>>>>>>> a9c61e6e
}<|MERGE_RESOLUTION|>--- conflicted
+++ resolved
@@ -35,21 +35,4 @@
      * Used to get the owner adview of the request
      */
     public AdView getOwner();
-<<<<<<< HEAD
-
-    /**
-     * Called when a response to the original request is received
-     *
-     * @param response
-     */
-    public void dispatchResponse(final AdResponse response);
-    /**
-     * Used to set inform the AdRequester which AdRequest is currently being run or pending
-     *
-     * @param adRequest the current ad request
-     */
-    public void setAdRequest(AdRequest adRequest);
-
-=======
->>>>>>> a9c61e6e
 }