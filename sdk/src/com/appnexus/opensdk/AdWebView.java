/*
 *    Copyright 2013 APPNEXUS INC
 *
 *    Licensed under the Apache License, Version 2.0 (the "License");
 *    you may not use this file except in compliance with the License.
 *    You may obtain a copy of the License at
 *
 *        http://www.apache.org/licenses/LICENSE-2.0
 *
 *    Unless required by applicable law or agreed to in writing, software
 *    distributed under the License is distributed on an "AS IS" BASIS,
 *    WITHOUT WARRANTIES OR CONDITIONS OF ANY KIND, either express or implied.
 *    See the License for the specific language governing permissions and
 *    limitations under the License.
 */

package com.appnexus.opensdk;

<<<<<<< HEAD
import com.appnexus.opensdk.AdView.BrowserStyle;
import com.appnexus.opensdk.utils.Clog;
import com.appnexus.opensdk.utils.Settings;

=======
>>>>>>> d5328b57
import android.annotation.SuppressLint;
import android.app.Activity;
import android.content.Intent;
import android.graphics.Color;
import android.net.Uri;
import android.net.http.SslError;
import android.util.Pair;
import android.view.Gravity;
import android.view.View;
<<<<<<< HEAD
import android.webkit.WebSettings;
import android.webkit.WebView;
import android.webkit.WebViewClient;
import android.webkit.SslErrorHandler;
import android.net.http.SslError;
=======
import android.webkit.*;
import android.widget.FrameLayout;
import android.widget.VideoView;
import com.appnexus.opensdk.AdView.BrowserStyle;
import com.appnexus.opensdk.utils.Clog;
import com.appnexus.opensdk.utils.Settings;
>>>>>>> d5328b57

/**
 * @author jshufro@appnexus.com
 */
@SuppressLint("ViewConstructor")
// This will only be constructed by AdFetcher.
public class AdWebView extends WebView implements Displayable {
<<<<<<< HEAD
	private boolean failed = false;
	private AdView destination;

	public AdWebView(AdView owner) {
		super(owner.getContext());
		destination = owner;
		setup();
	}

	@SuppressLint("SetJavaScriptEnabled")
	private void setup() {
		Settings.getSettings().ua = this.getSettings().getUserAgentString();
		this.getSettings().setJavaScriptEnabled(true);
		this.getSettings().setJavaScriptCanOpenWindowsAutomatically(true);
		this.getSettings().setPluginState(WebSettings.PluginState.ON);
		this.getSettings().setBuiltInZoomControls(false);
		this.getSettings().setLightTouchEnabled(false);
		this.getSettings().setLoadsImagesAutomatically(true);
		this.getSettings().setSupportZoom(false);
		this.getSettings().setUseWideViewPort(false);
		this.getSettings().setCacheMode(WebSettings.LOAD_NO_CACHE);
		// this.setInitialScale(100);

		setHorizontalScrollbarOverlay(false);
		setHorizontalScrollBarEnabled(false);
		setVerticalScrollbarOverlay(false);
		setVerticalScrollBarEnabled(false);

		setBackgroundColor(Color.TRANSPARENT);
		setScrollBarStyle(WebView.SCROLLBARS_INSIDE_OVERLAY);

		setWebChromeClient(new VideoEnabledWebChromeClient((Activity) destination.getContext()));

		setWebViewClient(new WebViewClient() {
			@Override
			public void onReceivedError(WebView view, int errorCode,
					String description, String failingURL) {
				Clog.e(Clog.httpRespLogTag, Clog.getString(
						R.string.webclient_error, errorCode, description));
			}

			@Override
			public void onReceivedSslError(WebView view,
					SslErrorHandler handler, SslError error) {
				AdWebView.this.fail();
				Clog.e(Clog.httpRespLogTag,
						Clog.getString(R.string.webclient_error,
								error.getPrimaryError(), error.toString()));
			}

			@Override
			public boolean shouldOverrideUrlLoading(WebView view, String url) {
				if (url.startsWith("javascript:") || url.startsWith("mraid:"))
					return false;

				if (destination.getOpensNativeBrowser()) {
					Clog.d(Clog.baseLogTag,
							Clog.getString(R.string.opening_native));
					Intent intent = new Intent(Intent.ACTION_VIEW,
							Uri.parse(url));
					getContext().startActivity(intent);
				} else {
					Clog.d(Clog.baseLogTag,
							Clog.getString(R.string.opening_inapp));
					Intent intent = new Intent(destination.getContext(),
							BrowserActivity.class);
					intent.putExtra("url", url);
					if (destination.getBrowserStyle() != null) {
						String i = "" + this.hashCode();
						intent.putExtra("bridgeid", i);
						AdView.BrowserStyle.bridge
								.add(new Pair<String, BrowserStyle>(i,
										destination.getBrowserStyle()));
					}
					destination.getContext().startActivity(intent);
				}
				
				AdWebView.this.destination.adListener.onAdClicked(AdWebView.this.destination);
				//If it's an IAV, prevent it from closing
		                if (AdWebView.this.destination instanceof InterstitialAdView) {
					InterstitialAdView iav = (InterstitialAdView)AdWebView.this.destination;
					if(iav!=null){
						iav.interacted();
					}
				}
				
				return true;
			}

		});

	}

	public void loadAd(AdResponse ad) {
		if (ad.getBody().equals("")) {
			fail();
			return;
		}

		String body = "<html><head /><body style='margin:0;padding:0;'>"
				+ ad.getBody() + "</body></html>";
		Clog.v(Clog.baseLogTag, Clog.getString(R.string.webview_loading, body));
		this.loadDataWithBaseURL("http://mobile.adnxs.com", body, "text/html",
				"UTF-8", null);

		final float scale = destination.getContext().getResources()
				.getDisplayMetrics().density;
		int rheight = (int) (ad.getHeight() * scale + 0.5f);
		int rwidth = (int) (ad.getWidth() * scale + 0.5f);
		int rgravity = Gravity.CENTER;
		AdView.LayoutParams resize = new AdView.LayoutParams(rwidth, rheight,
				rgravity);
		this.setLayoutParams(resize);
	}

	@Override
	public View getView() {
		return this;
	}

	private void fail() {
		failed = true;
	}

	@Override
	public boolean failed() {
		return failed;
	}
=======
    private boolean failed = false;
    private AdView destination;

    public AdWebView(AdView owner) {
        super(owner.getContext());
        destination = owner;
        setup();
    }

    @SuppressLint("SetJavaScriptEnabled")
    private void setup() {
        Settings.getSettings().ua = this.getSettings().getUserAgentString();
        this.getSettings().setJavaScriptEnabled(true);
        this.getSettings().setJavaScriptCanOpenWindowsAutomatically(true);
        this.getSettings().setPluginState(WebSettings.PluginState.ON);
        this.getSettings().setBuiltInZoomControls(false);
        this.getSettings().setLightTouchEnabled(false);
        this.getSettings().setLoadsImagesAutomatically(true);
        this.getSettings().setSupportZoom(false);
        this.getSettings().setUseWideViewPort(false);
        this.getSettings().setCacheMode(WebSettings.LOAD_NO_CACHE);
        // this.setInitialScale(100);

        setHorizontalScrollbarOverlay(false);
        setHorizontalScrollBarEnabled(false);
        setVerticalScrollbarOverlay(false);
        setVerticalScrollBarEnabled(false);

        setBackgroundColor(Color.TRANSPARENT);
        setScrollBarStyle(WebView.SCROLLBARS_INSIDE_OVERLAY);

        setWebChromeClient(new AdWebChromeClient());

        setWebViewClient(new WebViewClient() {
            @Override
            public void onReceivedError(WebView view, int errorCode,
                                        String description, String failingURL) {
                Clog.e(Clog.httpRespLogTag, Clog.getString(
                        R.string.webclient_error, errorCode, description));
            }

            @Override
            public void onReceivedSslError(WebView view,
                                           SslErrorHandler handler, SslError error) {
                AdWebView.this.fail();
                Clog.e(Clog.httpRespLogTag,
                        Clog.getString(R.string.webclient_error,
                                error.getPrimaryError(), error.toString()));
            }

            @Override
            public boolean shouldOverrideUrlLoading(WebView view, String url) {
                if (url.startsWith("javascript:") || url.startsWith("mraid:"))
                    return false;

                if (destination.getOpensNativeBrowser()) {
                    Clog.d(Clog.baseLogTag,
                            Clog.getString(R.string.opening_native));
                    Intent intent = new Intent(Intent.ACTION_VIEW,
                            Uri.parse(url));
                    getContext().startActivity(intent);
                } else {
                    Clog.d(Clog.baseLogTag,
                            Clog.getString(R.string.opening_inapp));
                    Intent intent = new Intent(destination.getContext(),
                            BrowserActivity.class);
                    intent.putExtra("url", url);
                    if (destination.getBrowserStyle() != null) {
                        String i = "" + this.hashCode();
                        intent.putExtra("bridgeid", i);
                        AdView.BrowserStyle.bridge
                                .add(new Pair<String, BrowserStyle>(i,
                                        destination.getBrowserStyle()));
                    }
                    destination.getContext().startActivity(intent);
                }

                // If a listener is defined, call its onClicked
                if (AdWebView.this.destination.adListener != null) {
                    AdWebView.this.destination.adListener
                            .onAdClicked(AdWebView.this.destination);
                }

                // If it's an IAV, prevent it from closing
                if (AdWebView.this.destination instanceof InterstitialAdView) {
                    InterstitialAdView iav = (InterstitialAdView) AdWebView.this.destination;
                    if (iav != null) {
                        iav.interacted();
                    }
                }

                return true;
            }

        });

    }

    public void loadAd(AdResponse ad) {
        if (ad.getBody().equals("")) {
            fail();
            return;
        }

        String body = "<html><head /><body style='margin:0;padding:0;'>"
                + ad.getBody() + "</body></html>";
        Clog.v(Clog.baseLogTag, Clog.getString(R.string.webview_loading, body));
        this.loadDataWithBaseURL("http://mobile.adnxs.com", body, "text/html",
                "UTF-8", null);

        final float scale = destination.getContext().getResources()
                .getDisplayMetrics().density;
        int rheight = (int) (ad.getHeight() * scale + 0.5f);
        int rwidth = (int) (ad.getWidth() * scale + 0.5f);
        int rgravity = Gravity.CENTER;
        AdView.LayoutParams resize = new AdView.LayoutParams(rwidth, rheight,
                rgravity);
        this.setLayoutParams(resize);
    }

    @Override
    public View getView() {
        return this;
    }

    private void fail() {
        failed = true;
    }

    @Override
    public boolean failed() {
        return failed;
    }

    class AdWebChromeClient extends WebChromeClient {

        public void onShowCustomView(View view, CustomViewCallback callback) {
            super.onShowCustomView(view, callback);
            if (view instanceof FrameLayout) {
                FrameLayout frame = (FrameLayout) view;
                if (frame.getFocusedChild() instanceof VideoView) {
                    VideoView video = (VideoView) frame.getFocusedChild();
                    frame.removeView(video);
                    ((Activity) AdWebView.this.destination.getContext())
                            .setContentView(video);
                    video.start();
                }
            }
        }

    }
>>>>>>> d5328b57
}<|MERGE_RESOLUTION|>--- conflicted
+++ resolved
@@ -16,13 +16,10 @@
 
 package com.appnexus.opensdk;
 
-<<<<<<< HEAD
 import com.appnexus.opensdk.AdView.BrowserStyle;
 import com.appnexus.opensdk.utils.Clog;
 import com.appnexus.opensdk.utils.Settings;
 
-=======
->>>>>>> d5328b57
 import android.annotation.SuppressLint;
 import android.app.Activity;
 import android.content.Intent;
@@ -32,20 +29,12 @@
 import android.util.Pair;
 import android.view.Gravity;
 import android.view.View;
-<<<<<<< HEAD
-import android.webkit.WebSettings;
-import android.webkit.WebView;
-import android.webkit.WebViewClient;
-import android.webkit.SslErrorHandler;
-import android.net.http.SslError;
-=======
 import android.webkit.*;
 import android.widget.FrameLayout;
 import android.widget.VideoView;
 import com.appnexus.opensdk.AdView.BrowserStyle;
 import com.appnexus.opensdk.utils.Clog;
 import com.appnexus.opensdk.utils.Settings;
->>>>>>> d5328b57
 
 /**
  * @author jshufro@appnexus.com
@@ -53,7 +42,6 @@
 @SuppressLint("ViewConstructor")
 // This will only be constructed by AdFetcher.
 public class AdWebView extends WebView implements Displayable {
-<<<<<<< HEAD
 	private boolean failed = false;
 	private AdView destination;
 
@@ -94,135 +82,6 @@
 				Clog.e(Clog.httpRespLogTag, Clog.getString(
 						R.string.webclient_error, errorCode, description));
 			}
-
-			@Override
-			public void onReceivedSslError(WebView view,
-					SslErrorHandler handler, SslError error) {
-				AdWebView.this.fail();
-				Clog.e(Clog.httpRespLogTag,
-						Clog.getString(R.string.webclient_error,
-								error.getPrimaryError(), error.toString()));
-			}
-
-			@Override
-			public boolean shouldOverrideUrlLoading(WebView view, String url) {
-				if (url.startsWith("javascript:") || url.startsWith("mraid:"))
-					return false;
-
-				if (destination.getOpensNativeBrowser()) {
-					Clog.d(Clog.baseLogTag,
-							Clog.getString(R.string.opening_native));
-					Intent intent = new Intent(Intent.ACTION_VIEW,
-							Uri.parse(url));
-					getContext().startActivity(intent);
-				} else {
-					Clog.d(Clog.baseLogTag,
-							Clog.getString(R.string.opening_inapp));
-					Intent intent = new Intent(destination.getContext(),
-							BrowserActivity.class);
-					intent.putExtra("url", url);
-					if (destination.getBrowserStyle() != null) {
-						String i = "" + this.hashCode();
-						intent.putExtra("bridgeid", i);
-						AdView.BrowserStyle.bridge
-								.add(new Pair<String, BrowserStyle>(i,
-										destination.getBrowserStyle()));
-					}
-					destination.getContext().startActivity(intent);
-				}
-				
-				AdWebView.this.destination.adListener.onAdClicked(AdWebView.this.destination);
-				//If it's an IAV, prevent it from closing
-		                if (AdWebView.this.destination instanceof InterstitialAdView) {
-					InterstitialAdView iav = (InterstitialAdView)AdWebView.this.destination;
-					if(iav!=null){
-						iav.interacted();
-					}
-				}
-				
-				return true;
-			}
-
-		});
-
-	}
-
-	public void loadAd(AdResponse ad) {
-		if (ad.getBody().equals("")) {
-			fail();
-			return;
-		}
-
-		String body = "<html><head /><body style='margin:0;padding:0;'>"
-				+ ad.getBody() + "</body></html>";
-		Clog.v(Clog.baseLogTag, Clog.getString(R.string.webview_loading, body));
-		this.loadDataWithBaseURL("http://mobile.adnxs.com", body, "text/html",
-				"UTF-8", null);
-
-		final float scale = destination.getContext().getResources()
-				.getDisplayMetrics().density;
-		int rheight = (int) (ad.getHeight() * scale + 0.5f);
-		int rwidth = (int) (ad.getWidth() * scale + 0.5f);
-		int rgravity = Gravity.CENTER;
-		AdView.LayoutParams resize = new AdView.LayoutParams(rwidth, rheight,
-				rgravity);
-		this.setLayoutParams(resize);
-	}
-
-	@Override
-	public View getView() {
-		return this;
-	}
-
-	private void fail() {
-		failed = true;
-	}
-
-	@Override
-	public boolean failed() {
-		return failed;
-	}
-=======
-    private boolean failed = false;
-    private AdView destination;
-
-    public AdWebView(AdView owner) {
-        super(owner.getContext());
-        destination = owner;
-        setup();
-    }
-
-    @SuppressLint("SetJavaScriptEnabled")
-    private void setup() {
-        Settings.getSettings().ua = this.getSettings().getUserAgentString();
-        this.getSettings().setJavaScriptEnabled(true);
-        this.getSettings().setJavaScriptCanOpenWindowsAutomatically(true);
-        this.getSettings().setPluginState(WebSettings.PluginState.ON);
-        this.getSettings().setBuiltInZoomControls(false);
-        this.getSettings().setLightTouchEnabled(false);
-        this.getSettings().setLoadsImagesAutomatically(true);
-        this.getSettings().setSupportZoom(false);
-        this.getSettings().setUseWideViewPort(false);
-        this.getSettings().setCacheMode(WebSettings.LOAD_NO_CACHE);
-        // this.setInitialScale(100);
-
-        setHorizontalScrollbarOverlay(false);
-        setHorizontalScrollBarEnabled(false);
-        setVerticalScrollbarOverlay(false);
-        setVerticalScrollBarEnabled(false);
-
-        setBackgroundColor(Color.TRANSPARENT);
-        setScrollBarStyle(WebView.SCROLLBARS_INSIDE_OVERLAY);
-
-        setWebChromeClient(new AdWebChromeClient());
-
-        setWebViewClient(new WebViewClient() {
-            @Override
-            public void onReceivedError(WebView view, int errorCode,
-                                        String description, String failingURL) {
-                Clog.e(Clog.httpRespLogTag, Clog.getString(
-                        R.string.webclient_error, errorCode, description));
-            }
 
             @Override
             public void onReceivedSslError(WebView view,
@@ -334,5 +193,4 @@
         }
 
     }
->>>>>>> d5328b57
 }