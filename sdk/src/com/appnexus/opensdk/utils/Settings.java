package com.appnexus.opensdk.utils;

import java.util.Locale;
import java.util.TimeZone;


import android.os.Build;

public class Settings {
	public String hidmd5=null;
	public String hidsha1=null;
	public String carrierName=null;
	
	public String deviceMake=Build.MANUFACTURER;
	public String deviceModel=Build.MODEL;
	public String app_id=null;

	public boolean test_mode=false;
	public String ua=null;
	public boolean first_launch;
	public final String sdkVersion = "1.0";
	
	public String mcc;
	public String mnc;
	public String dev_timezone=TimeZone.getDefault().getDisplayName();
	public String os="Android "+Build.VERSION.RELEASE;
	public String language=Locale.getDefault().getLanguage();
	
<<<<<<< HEAD
	public final String BASE_URL = "http://mobile-dev.adnxs.net/mob?";
	public final String INSTALL_BASE_URL = "http://mobile-dev.adnxs.com/install?";
	
	//public final String BASE_URL = "http://mobile.adnxs.com/mob?";
	//public final String INSTALL_BASE_URL = "http://mobile.adnxs.com/install?";
	
=======
	//public final String BASE_URL = "http://mobile-dev.adnxs.net/mob?";
	public final int HTTP_CONNECTION_TIMEOUT = 15000;
	public final int HTTP_SOCKET_TIMEOUT = 20000;
	public final String BASE_URL = "http://mobile.adnxs.com/mob?";
	public final String INSTALL_BASE_URL = "http://mobile.adnxs.com/install?";
>>>>>>> 2a48c102
	//final String BASE_URL = "http://asweeney.adnxs.net:2048/mob?";
	//final String BASE_URL = "http://shuf.ro/anmob/json/?";
	//final String BASE_URL = "http://shuf.ro/anmob/noads/?";
	//final String BASE_URL = "http://shuf.ro/anmob/error/?";
	//public final String BASE_URL = "http://shuf.ro/anmob/temp/?";
	
	
	//STATICS
	private static Settings settings_instance=null;
	public static Settings getSettings(){
		if(settings_instance==null){
			settings_instance=new Settings();
			Clog.v(Clog.baseLogTag, "The AppNexus "+Clog.baseLogTag+" is initializing.");
		}
		return settings_instance;
	}
	
	private Settings(){
		
	}

}<|MERGE_RESOLUTION|>--- conflicted
+++ resolved
@@ -3,62 +3,57 @@
 import java.util.Locale;
 import java.util.TimeZone;
 
-
 import android.os.Build;
 
 public class Settings {
-	public String hidmd5=null;
-	public String hidsha1=null;
-	public String carrierName=null;
-	
-	public String deviceMake=Build.MANUFACTURER;
-	public String deviceModel=Build.MODEL;
-	public String app_id=null;
+	public String hidmd5 = null;
+	public String hidsha1 = null;
+	public String carrierName = null;
 
-	public boolean test_mode=false;
-	public String ua=null;
+	public String deviceMake = Build.MANUFACTURER;
+	public String deviceModel = Build.MODEL;
+	public String app_id = null;
+
+	public boolean test_mode = false;
+	public String ua = null;
 	public boolean first_launch;
 	public final String sdkVersion = "1.0";
-	
+
 	public String mcc;
 	public String mnc;
-	public String dev_timezone=TimeZone.getDefault().getDisplayName();
-	public String os="Android "+Build.VERSION.RELEASE;
-	public String language=Locale.getDefault().getLanguage();
-	
-<<<<<<< HEAD
+	public String dev_timezone = TimeZone.getDefault().getDisplayName();
+	public String os = "Android " + Build.VERSION.RELEASE;
+	public String language = Locale.getDefault().getLanguage();
+
+	public final int HTTP_CONNECTION_TIMEOUT = 15000;
+	public final int HTTP_SOCKET_TIMEOUT = 20000;
 	public final String BASE_URL = "http://mobile-dev.adnxs.net/mob?";
 	public final String INSTALL_BASE_URL = "http://mobile-dev.adnxs.com/install?";
-	
-	//public final String BASE_URL = "http://mobile.adnxs.com/mob?";
-	//public final String INSTALL_BASE_URL = "http://mobile.adnxs.com/install?";
-	
-=======
-	//public final String BASE_URL = "http://mobile-dev.adnxs.net/mob?";
-	public final int HTTP_CONNECTION_TIMEOUT = 15000;
-	public final int HTTP_SOCKET_TIMEOUT = 20000;
-	public final String BASE_URL = "http://mobile.adnxs.com/mob?";
-	public final String INSTALL_BASE_URL = "http://mobile.adnxs.com/install?";
->>>>>>> 2a48c102
-	//final String BASE_URL = "http://asweeney.adnxs.net:2048/mob?";
-	//final String BASE_URL = "http://shuf.ro/anmob/json/?";
-	//final String BASE_URL = "http://shuf.ro/anmob/noads/?";
-	//final String BASE_URL = "http://shuf.ro/anmob/error/?";
-	//public final String BASE_URL = "http://shuf.ro/anmob/temp/?";
-	
-	
-	//STATICS
-	private static Settings settings_instance=null;
-	public static Settings getSettings(){
-		if(settings_instance==null){
-			settings_instance=new Settings();
-			Clog.v(Clog.baseLogTag, "The AppNexus "+Clog.baseLogTag+" is initializing.");
+
+	// public final String BASE_URL = "http://mobile.adnxs.com/mob?";
+	// public final String INSTALL_BASE_URL =
+	// "http://mobile.adnxs.com/install?";
+
+	// final String BASE_URL = "http://asweeney.adnxs.net:2048/mob?";
+	// final String BASE_URL = "http://shuf.ro/anmob/json/?";
+	// final String BASE_URL = "http://shuf.ro/anmob/noads/?";
+	// final String BASE_URL = "http://shuf.ro/anmob/error/?";
+	// public final String BASE_URL = "http://shuf.ro/anmob/temp/?";
+
+	// STATICS
+	private static Settings settings_instance = null;
+
+	public static Settings getSettings() {
+		if (settings_instance == null) {
+			settings_instance = new Settings();
+			Clog.v(Clog.baseLogTag, "The AppNexus " + Clog.baseLogTag
+					+ " is initializing.");
 		}
 		return settings_instance;
 	}
-	
-	private Settings(){
-		
+
+	private Settings() {
+
 	}
 
 }