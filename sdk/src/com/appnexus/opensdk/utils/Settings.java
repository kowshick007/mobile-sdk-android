/*
 *    Copyright 2013 APPNEXUS INC
 *
 *    Licensed under the Apache License, Version 2.0 (the "License");
 *    you may not use this file except in compliance with the License.
 *    You may obtain a copy of the License at
 *
 *        http://www.apache.org/licenses/LICENSE-2.0
 *
 *    Unless required by applicable law or agreed to in writing, software
 *    distributed under the License is distributed on an "AS IS" BASIS,
 *    WITHOUT WARRANTIES OR CONDITIONS OF ANY KIND, either express or implied.
 *    See the License for the specific language governing permissions and
 *    limitations under the License.
 */

package com.appnexus.opensdk.utils;

import android.os.Build;

import java.util.Locale;
import java.util.TimeZone;

public class Settings {
    public String hidmd5 = null;
    public String hidsha1 = null;
    public String carrierName = null;

<<<<<<< HEAD
    public String deviceMake = Build.MANUFACTURER;
    public String deviceModel = Build.MODEL;
=======
    public final String deviceMake = Build.MANUFACTURER;
    public final String deviceModel = Build.MODEL;
>>>>>>> e2264fce
    public String app_id = null;

    public boolean test_mode = false;
    public String ua = null;
    public boolean first_launch;
    public final String sdkVersion = "1.0";

    public String mcc;
    public String mnc;
<<<<<<< HEAD
    public String dev_timezone = TimeZone.getDefault().getID();
    public String os = "Android " + Build.VERSION.RELEASE;
    public String language = Locale.getDefault().getLanguage();
=======
    public final String dev_timezone = TimeZone.getDefault().getID();
    public final String os = "Android " + Build.VERSION.RELEASE;
    public final String language = Locale.getDefault().getLanguage();
>>>>>>> e2264fce

    public final int HTTP_CONNECTION_TIMEOUT = 15000;
    public final int HTTP_SOCKET_TIMEOUT = 20000;

    public final int FETCH_THREAD_COUNT = 4;

    public final int MIN_REFRESH_MILLISECONDS = 15000;
    public final int DEFAULT_INTERSTITIAL_CLOSE_BUTTON_DELAY = 10000;
<<<<<<< HEAD
    // disable auto close
    public final int DEFAULT_INTERSTITIAL_AUTOCLOSE_TIME = Integer.MAX_VALUE;
    //    public final int DEFAULT_INTERSTITIAL_AUTOCLOSE_TIME = 15000;
    public final long HTTP_RETRY_INTERVAL = 30000;

    public final int MAX_HTTP_RETRIES = 3;
    public final int MAX_FAILED_HTTP_RETRIES = 5;

    public /*final*/ String BASE_URL = "http://mobile.adnxs.com/mob?";
    //    public final String BASE_URL = "http://jshufro.adnxs.net:8112/med?";
//    public final String BASE_URL = "http://jshufro.adnxs.net:8112/mark?";
//	public final String BASE_URL = "http://rlissack.adnxs.net:8080/mobile/utest?";
//	public final String BASE_URL = "http://rlissack.adnxs.net:8080/mobile/wr?";
    public final String INSTALL_BASE_URL = "http://mobile.adnxs.com/install?";
    //public final String BASE_URL = "http://shuf.ro/anmob/med/admob.json?";
=======
    public /*final*/ long HTTP_RETRY_INTERVAL = 10000;

    public final long MEDIATED_NETWORK_TIMEOUT = 15000;

    public final int MAX_BLANK_RETRIES = 1;
    public final int MAX_CONNECTIVITY_RETRIES = 1;

    public /*final*/ String BASE_URL = "http://mediation.adnxs.com/mob?";
    public final String INSTALL_BASE_URL = "http://mediation.adnxs.com/install?";
>>>>>>> e2264fce


    // STATICS
    private static Settings settings_instance = null;

    public static Settings getSettings() {
        if (settings_instance == null) {
            settings_instance = new Settings();
            Clog.v(Clog.baseLogTag, "The AppNexus " + Clog.baseLogTag
                    + " is initializing.");
        }
        return settings_instance;
    }

    private Settings() {

    }

}<|MERGE_RESOLUTION|>--- conflicted
+++ resolved
@@ -26,13 +26,9 @@
     public String hidsha1 = null;
     public String carrierName = null;
 
-<<<<<<< HEAD
-    public String deviceMake = Build.MANUFACTURER;
-    public String deviceModel = Build.MODEL;
-=======
     public final String deviceMake = Build.MANUFACTURER;
     public final String deviceModel = Build.MODEL;
->>>>>>> e2264fce
+
     public String app_id = null;
 
     public boolean test_mode = false;
@@ -42,15 +38,9 @@
 
     public String mcc;
     public String mnc;
-<<<<<<< HEAD
-    public String dev_timezone = TimeZone.getDefault().getID();
-    public String os = "Android " + Build.VERSION.RELEASE;
-    public String language = Locale.getDefault().getLanguage();
-=======
     public final String dev_timezone = TimeZone.getDefault().getID();
     public final String os = "Android " + Build.VERSION.RELEASE;
     public final String language = Locale.getDefault().getLanguage();
->>>>>>> e2264fce
 
     public final int HTTP_CONNECTION_TIMEOUT = 15000;
     public final int HTTP_SOCKET_TIMEOUT = 20000;
@@ -59,23 +49,7 @@
 
     public final int MIN_REFRESH_MILLISECONDS = 15000;
     public final int DEFAULT_INTERSTITIAL_CLOSE_BUTTON_DELAY = 10000;
-<<<<<<< HEAD
-    // disable auto close
-    public final int DEFAULT_INTERSTITIAL_AUTOCLOSE_TIME = Integer.MAX_VALUE;
-    //    public final int DEFAULT_INTERSTITIAL_AUTOCLOSE_TIME = 15000;
-    public final long HTTP_RETRY_INTERVAL = 30000;
 
-    public final int MAX_HTTP_RETRIES = 3;
-    public final int MAX_FAILED_HTTP_RETRIES = 5;
-
-    public /*final*/ String BASE_URL = "http://mobile.adnxs.com/mob?";
-    //    public final String BASE_URL = "http://jshufro.adnxs.net:8112/med?";
-//    public final String BASE_URL = "http://jshufro.adnxs.net:8112/mark?";
-//	public final String BASE_URL = "http://rlissack.adnxs.net:8080/mobile/utest?";
-//	public final String BASE_URL = "http://rlissack.adnxs.net:8080/mobile/wr?";
-    public final String INSTALL_BASE_URL = "http://mobile.adnxs.com/install?";
-    //public final String BASE_URL = "http://shuf.ro/anmob/med/admob.json?";
-=======
     public /*final*/ long HTTP_RETRY_INTERVAL = 10000;
 
     public final long MEDIATED_NETWORK_TIMEOUT = 15000;
@@ -85,7 +59,6 @@
 
     public /*final*/ String BASE_URL = "http://mediation.adnxs.com/mob?";
     public final String INSTALL_BASE_URL = "http://mediation.adnxs.com/install?";
->>>>>>> e2264fce
 
 
     // STATICS
