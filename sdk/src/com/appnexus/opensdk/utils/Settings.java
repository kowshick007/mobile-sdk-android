--- conflicted
+++ resolved
@@ -50,23 +50,12 @@
 	public final int DEFAULT_INTERSTITIAL_CLOSE_BUTTON_DELAY=10000;
 	public /*final*/ long HTTP_RETRY_INTERVAL = 10000;
 
-<<<<<<< HEAD
+    public final long MEDIATED_NETWORK_TIMEOUT = 15000;
+
 	public final int MAX_BLANK_RETRIES = 1;
 	public final int MAX_CONNECTIVITY_RETRIES = 1;
 	
     public /*final*/ String BASE_URL = "http://mediation.adnxs.com/mob?";
-=======
-    public final long MEDIATED_NETWORK_TIMEOUT = 15000;
-
-	public final int MAX_BLANK_RETRIES = 3;
-	public final int MAX_CONNECTIVITY_RETRIES = 5;
-
-    public /*final*/ String BASE_URL = "http://mobile.adnxs.com/mob?";
->>>>>>> 8343bd84
-//    public final String BASE_URL = "http://jshufro.adnxs.net:8112/med?";
-//    public final String BASE_URL = "http://jshufro.adnxs.net:8112/mark?";
-//	public String BASE_URL = "http://rlissack.adnxs.net:8080/mobile/utest?";
-//	public /*final*/ String BASE_URL = "http://rlissack.adnxs.net:8080/mobile/wr?";
     public final String INSTALL_BASE_URL = "http://mediation.adnxs.com/install?";
     //public final String BASE_URL = "http://shuf.ro/anmob/med/admob.json?";
 
