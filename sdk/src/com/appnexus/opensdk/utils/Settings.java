/*
 *    Copyright 2013 APPNEXUS INC
 *
 *    Licensed under the Apache License, Version 2.0 (the "License");
 *    you may not use this file except in compliance with the License.
 *    You may obtain a copy of the License at
 *
 *        http://www.apache.org/licenses/LICENSE-2.0
 *
 *    Unless required by applicable law or agreed to in writing, software
 *    distributed under the License is distributed on an "AS IS" BASIS,
 *    WITHOUT WARRANTIES OR CONDITIONS OF ANY KIND, either express or implied.
 *    See the License for the specific language governing permissions and
 *    limitations under the License.
 */

package com.appnexus.opensdk.utils;

import android.os.Build;

import java.util.Locale;
import java.util.TimeZone;

public class Settings {
    public String hidmd5 = null;
    public String hidsha1 = null;
    public String carrierName = null;

    public final String deviceMake = Build.MANUFACTURER;
    public final String deviceModel = Build.MODEL;

    public String app_id = null;

    public boolean test_mode = false;
    public String ua = null;
    public boolean first_launch;
    public final String sdkVersion = "1.0";

    public String mcc;
    public String mnc;
    public final String dev_timezone = TimeZone.getDefault().getID();
    public final String language = Locale.getDefault().getLanguage();

    public final int HTTP_CONNECTION_TIMEOUT = 15000;
    public final int HTTP_SOCKET_TIMEOUT = 20000;

    public final int FETCH_THREAD_COUNT = 4;

    public final int MIN_REFRESH_MILLISECONDS = 15000;
    public final int DEFAULT_INTERSTITIAL_CLOSE_BUTTON_DELAY = 10000;
<<<<<<< HEAD

    public /*final*/ long HTTP_RETRY_INTERVAL = 10000;
=======
>>>>>>> a9c61e6e

    public final long MEDIATED_NETWORK_TIMEOUT = 15000;

    public /*final*/ String BASE_URL = "http://mediation.adnxs.com/mob?";
    public final String INSTALL_BASE_URL = "http://mediation.adnxs.com/install?";


    // STATICS
    private static Settings settings_instance = null;

    public static Settings getSettings() {
        if (settings_instance == null) {
            settings_instance = new Settings();
            Clog.v(Clog.baseLogTag, "The AppNexus " + Clog.baseLogTag
                    + " is initializing.");
        }
        return settings_instance;
    }

    private Settings() {

    }

}<|MERGE_RESOLUTION|>--- conflicted
+++ resolved
@@ -48,11 +48,6 @@
 
     public final int MIN_REFRESH_MILLISECONDS = 15000;
     public final int DEFAULT_INTERSTITIAL_CLOSE_BUTTON_DELAY = 10000;
-<<<<<<< HEAD
-
-    public /*final*/ long HTTP_RETRY_INTERVAL = 10000;
-=======
->>>>>>> a9c61e6e
 
     public final long MEDIATED_NETWORK_TIMEOUT = 15000;
 
