/*
 *    Copyright 2013 APPNEXUS INC
 *
 *    Licensed under the Apache License, Version 2.0 (the "License");
 *    you may not use this file except in compliance with the License.
 *    You may obtain a copy of the License at
 *
 *        http://www.apache.org/licenses/LICENSE-2.0
 *
 *    Unless required by applicable law or agreed to in writing, software
 *    distributed under the License is distributed on an "AS IS" BASIS,
 *    WITHOUT WARRANTIES OR CONDITIONS OF ANY KIND, either express or implied.
 *    See the License for the specific language governing permissions and
 *    limitations under the License.
 */

package com.appnexus.opensdk.utils;

import android.os.Build;

import java.util.Locale;
import java.util.TimeZone;

public class Settings {
    public String hidmd5 = null;
    public String hidsha1 = null;
    public String carrierName = null;

    public final String deviceMake = Build.MANUFACTURER;
    public final String deviceModel = Build.MODEL;

    public String app_id = null;

    public boolean test_mode = false;
    public String ua = null;
    public boolean first_launch;
<<<<<<< HEAD
    public final String sdkVersion = "1.6";
=======
    public final String sdkVersion = "1.7";
>>>>>>> b6be6f47

    public String mcc;
    public String mnc;
    public final String dev_timezone = TimeZone.getDefault().getID();
    public final String language = Locale.getDefault().getLanguage();

    public final int HTTP_CONNECTION_TIMEOUT = 15000;
    public final int HTTP_SOCKET_TIMEOUT = 20000;

    public final int FETCH_THREAD_COUNT = 4;

    public final int MIN_REFRESH_MILLISECONDS = 15000;
    public final int DEFAULT_INTERSTITIAL_CLOSE_BUTTON_DELAY = 10000;

    public final long MEDIATED_NETWORK_TIMEOUT = 15000;

    public final String COOKIE_DOMAIN = "http://mediation.adnxs.com";
    public final String AN_UUID = "uuid2";
    public /*final*/ String BASE_URL = "http://mediation.adnxs.com/mob?";
    public final String INSTALL_BASE_URL = "http://mediation.adnxs.com/install?";


    // STATICS
    private static Settings settings_instance = null;

    public static Settings getSettings() {
        if (settings_instance == null) {
            settings_instance = new Settings();
            Clog.v(Clog.baseLogTag, "The AppNexus " + Clog.baseLogTag
                    + " is initializing.");
        }
        return settings_instance;
    }

    private Settings() {

    }

}<|MERGE_RESOLUTION|>--- conflicted
+++ resolved
@@ -34,11 +34,7 @@
     public boolean test_mode = false;
     public String ua = null;
     public boolean first_launch;
-<<<<<<< HEAD
-    public final String sdkVersion = "1.6";
-=======
     public final String sdkVersion = "1.7";
->>>>>>> b6be6f47
 
     public String mcc;
     public String mnc;
