--- conflicted
+++ resolved
@@ -171,7 +171,6 @@
         return String.format(error_context.getString(id), i, s);
     }
 
-<<<<<<< HEAD
     public static String getString(int id, int w, int h, int offset_x, int offset_y, String custom_close_position, boolean allow_offscrean) {
         if (clogged || error_context == null)
             return null;
@@ -182,12 +181,12 @@
         if (clogged || error_context == null)
             return null;
         return String.format(error_context.getString(id), b, i);
-=======
+    }
+
     public static String getString(int id, int i, int j) {
         if (clogged || error_context == null)
             return null;
         return String.format(error_context.getString(id), i, j);
->>>>>>> 4f6979b3
     }
 
     /**
