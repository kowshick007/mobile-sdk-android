--- conflicted
+++ resolved
@@ -198,13 +198,10 @@
         return lastResponse;
     }
 
-<<<<<<< HEAD
-=======
     /**
      * ClogListener helper methods
      */
 
->>>>>>> 5185aadc
     private static ArrayList<ClogListener> listeners = new ArrayList<ClogListener>();
 
     synchronized public static boolean registerListener(ClogListener listener) {
@@ -221,46 +218,6 @@
 
     synchronized public static void notifyListener(LOG_LEVEL level, String LogTag, String message, Throwable tr) {
         for (ClogListener listener: listeners) {
-<<<<<<< HEAD
-            switch (level) {
-                case V:
-                    if (listener.isVerboseLevelEnabled()) {
-                        notifyHelper(listener, level, LogTag, message, tr);
-                    }
-                    break;
-                case D:
-                    if (listener.isDebugLevelEnabled()) {
-                        notifyHelper(listener, level, LogTag, message, tr);
-                    }
-                    break;
-                case I:
-                    if (listener.isInfoLevelEnabled()) {
-                        notifyHelper(listener, level, LogTag, message, tr);
-                    }
-                    break;
-                case W:
-                    if (listener.isWarningLevelEnabled()) {
-                        notifyHelper(listener, level, LogTag, message, tr);
-                    }
-                    break;
-                case E:
-                    if (listener.isErrorLevelEnabled()) {
-                        notifyHelper(listener, level, LogTag, message, tr);
-                    }
-                    break;
-                default:
-                    break;
-            }
-        }
-    }
-
-    private static void notifyHelper(ClogListener listener, LOG_LEVEL level, String LogTag, String message, Throwable tr) {
-        if (tr != null)
-            listener.onReceiveMessage(level, LogTag, message, tr);
-        else
-            listener.onReceiveMessage(level, LogTag, message);
-    }
-=======
             if (level.ordinal() >= listener.getLogLevel().ordinal()) {
                 if (tr != null)
                     listener.onReceiveMessage(level, LogTag, message, tr);
@@ -269,5 +226,4 @@
             }
         }
     }
->>>>>>> 5185aadc
 }