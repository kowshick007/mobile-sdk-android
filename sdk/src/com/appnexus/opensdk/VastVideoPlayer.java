--- conflicted
+++ resolved
@@ -324,14 +324,8 @@
 
     private void startVideoCountDown() {
 
-<<<<<<< HEAD
         startCountdownTimer((int) skipOffsetMillis);
         countDownTimer = new ANCountDownTimer((long) videoLength, COUNTDOWN_INTERVAL) {
-=======
-        startCountdownTimer((int)skipOffsetMillis);
-        countDownTimer = new ANCountdownTimer((long)videoLength, COUNTDOWN_INTERVAL) {
->>>>>>> ef390715
-
             @Override
             public void onTick(long leftTimeInMilliseconds) {
                 handleVideoProgress(leftTimeInMilliseconds);
