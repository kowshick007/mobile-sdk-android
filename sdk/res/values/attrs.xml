--- conflicted
+++ resolved
@@ -30,7 +30,6 @@
         <attr name="opens_native_browser" format="boolean"/>
         <attr name="expands_to_fit_screen_width" format="boolean"/>
         <attr name="show_loading_indicator"/>
-<<<<<<< HEAD
         <attr name="transition_type" format="enum">
             <enum name="none" value="0"/>
             <enum name="random" value="1"/>
@@ -46,9 +45,7 @@
             <enum name="left" value="3"/>
         </attr>
         <attr name="transition_duration" format="integer"/>
-=======
         <attr name="load_landing_page_in_background"/>
->>>>>>> 8844253c
     </declare-styleable>
 
     <declare-styleable name="InterstitialAdView">
