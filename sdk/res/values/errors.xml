<resources>
	<string formatted="false" name="no_placement_id">E104: No placement ID set. onAdRequestFailed will not be called</string>
	<string formatted="false" name="already_expanded">Cannot load a new ad while the current ad is expanded. onAdRequestFailed will not be called</string>
	<string formatted="false" name="moot_restart">AdFetcher requested to start, but tasker already instantiated</string>
	<string formatted="false" name="fetcher_start_single">AdFetcher starting in single-use mode</string>
	<string formatted="false" name="handler_message_pass">AdRequest message passed to handler</string>
	<string formatted="false" name="fetcher_start_auto">AdFetcher started in auto-refresh mode</string>
	<string formatted="false" name="request_delayed_by_x_ms">Ad request will be delayed by %dms to account for idletime</string>
	<string formatted="false" name="new_ad_since">Fetching a new ad for the first time in %dms</string>
	<string formatted="false" name="permissions_missing_location">E100: Location permissions ACCESS_COARSE_LOCATION and/or ACCESS_FINE_LOCATION aren\'t set in the host app. This may affect demand.</string>
	<string formatted="false" name="permissions_missing_network_state">E101: The SDK needs permission ACCESS_NETWORK_STATE in the host app.</string>
	<string formatted="false" name="no_connectivity">E207: Abandoning AdRequest because there is no network connectivity.</string>
	<string formatted="false" name="fetch_url">Fetching: %s</string>
	<string formatted="false" name="http_unknown">E200: Couldn\'t reach the ad server even though network connectivity was detected. Is the server down?</string>
	<string formatted="false" name="http_timeout">E201: Connection to ad server timed out.</string>
	<string formatted="false" name="http_unreachable">E202: %s:%d is unreachable.</string>
	<string formatted="false" name="http_io">E203: Ad couldn\'t be fetched due to io error, probably http related.</string>
	<string formatted="false" name="permissions_internet">E102: The SDK needs permission INTERNET in the host app.</string>
	<string formatted="false" name="unknown_exception">E204: Ad couldn\'t be fetched due to unknown exception, see above trace.</string>
	<string formatted="false" name="no_response">Request received no response from the server.</string>
	<string formatted="false" name="response_body">Response body: %s</string>
	<string formatted="false" name="response_header">Header: %s Value: %s</string>
	<string formatted="false" name="response_blank">The server returned a blank 200 OK HTTP response.</string>
	<string formatted="false" name="response_error">E301: The server replied with an error: %s</string>
	<string formatted="false" name="response_no_ads">The server responded, but didn\'t return any ads.</string>
	<string formatted="false" name="response_json_error">E300: There was an error parsing the JSON response: %s</string>
	<string formatted="false" name="new_adview">new AdView()</string>
	<string formatted="false" name="first_opensdk_launch">This is the first time OpenSDK has been launched in this app.</string>
	<string formatted="false" name="not_first_opensdk_launch">This is not the first OpenSDK launch in this app</string>
	<string formatted="false" name="ua">Your user agent string is: %s</string>
	<string formatted="false" name="appid">Saving %s as your app-id</string>
	<string formatted="false" name="making_adman">Making an AdFetcher to begin fetching ads</string>
	<string formatted="false" name="adsize_too_big">E103: You requested an Ad larger than the measured ad space. Ad space size: %dx%d, request size: %dx%d</string>
	<string formatted="false" name="screen_off_stop">Stopped ad requests since screen is off</string>
	<string formatted="false" name="screen_on_start">Starting ad requests since screen is on</string>
	<string formatted="false" name="start">AdView.start()</string>
	<string formatted="false" name="stop">AdView.stop()</string>
	<string formatted="false" name="found_n_in_xml">Found %d variables to read from xml</string>
	<string formatted="false" name="placement_id">Placement id:%s</string>
	<string formatted="false" name="xml_set_period">Auto refresh interval set to %dms in xml</string>
	<string formatted="false" name="xml_set_test">Test mode set to %b in xml</string>
	<string formatted="false" name="xml_set_auto_refresh">Auto-refresh is set to %b in xml</string>
	<string formatted="false" name="xml_set_should_reload">ShouldReloadOnResume is set to %b in xml</string>
	<string formatted="false" name="xml_set_opens_native_browser">OpensNativeBrowser is set to %b in xml</string>
	<string formatted="false" name="xml_ad_width">Ad width set to %d in xml</string>
	<string formatted="false" name="xml_ad_height">Ad height set to %d in xml</string>
	<string formatted="false" name="get_period">getAutoRefreshInterval() returned %d</string>
	<string formatted="false" name="set_period">setAutoRefreshInterval() to: %d</string>
	<string formatted="false" name="get_auto_refresh">getAutoRefresh() returned %b</string>
	<string formatted="false" name="set_auto_refresh">setAutoRefresh() to: %b</string>
	<string formatted="false" name="get_placement_id">getPlacementID() returned %s</string>
	<string formatted="false" name="set_placement_id">setPlacementID() to: %s</string>
	<string formatted="false" name="get_opens_native_browser">getOpensNativeBrowser() returned %b</string>
	<string formatted="false" name="set_opens_native_browser">setOpensNativeBrowser() to: %b</string>
	<string formatted="false" name="hidden">The AdView has been hidden.</string>
	<string formatted="false" name="unhidden">The AdView has been unhidden.</string>
	<string formatted="false" name="set_height">setAdHeight() to: %d</string>
	<string formatted="false" name="set_width">setAdWidth() to: %d</string>
	<string formatted="false" name="get_width">getAdWidth() returned %d</string>
	<string formatted="false" name="get_height">getAdHeight() returned %d</string>
	<string formatted="false" name="set_size">setAdSize() to: %dx%d</string>
	<string formatted="false" name="init">The Mobile Advertising SDK is initializing</string>
	<string formatted="false" name="get_should_resume">getShouldReloadOnResume() returned %b</string>
	<string formatted="false" name="set_should_resume">setShouldReloadOnResume() to %b</string>
	<string formatted="false" name="webview_loading">WebView loading body: %s</string>
	<string formatted="false" name="load_ad_int">loadAd() called for interstitial.</string>
	<string formatted="false" name="set_ad_listener">setAdListener() called on interstitial.</string>
	<string formatted="false" name="get_ad_listener">getAdListener() called on interstitial.</string>
	<string formatted="false" name="show_int">show() called on interstitial.</string>
	<string formatted="false" name="get_allowed_sizes">getAllowedSizes() called on interstitial.</string>
	<string formatted="false" name="set_allowed_sizes">setAllowedSizes() called on interstitial.</string>
	<string formatted="false" name="set_bg">setBackgroundColor() called on interstitial.</string>
	<string formatted="false" name="get_bg">getBackgroundColor() called on interstitial.</string>
	<string formatted="false" name="destroy_int">destroy() called on interstitial.</string>
	<string formatted="false" name="empty_queue">show() was called, and wants an interstitial ad, but there are no valid interstitials in the queue. Load more?</string>
	<string formatted="false" name="too_old">An interstitial ad was told to display, but is over the 60s age limit.</string>
	<string formatted="false" name="webclient_error">E205: WebClient error: %d %s</string>
	<string formatted="false" name="blank_ad">E302: The server returned an ad with the response, but it was blank. There is probably an issue with the creative.</string>
	<string formatted="false" name="webview_received_error">E206: Error %d received, %s, while fetching url %s</string>
	<string formatted="false" name="console_message">Received console message: %s at line %d with sourceId %s</string>
	<string formatted="false" name="http_bad_status">HTTP response code %d, aborting.</string>
	<string formatted="false" name="js_alert">Received javascript alert: %s while loading %s</string>
	<string formatted="false" name="conversion_pixel">Firing pixel: %s</string>
	<string formatted="false" name="conversion_pixel_success">Firing pixel succeeded</string>
	<string formatted="false" name="conversion_pixel_fail">Install pixel failed to send.</string>
	<string formatted="false" name="conversion_pixel_delay">Firing pixel did not succeed, retrying in %dms</string>
	<string formatted="false" name="opening_inapp">Opening landing page in in-app browser</string>
	<string formatted="false" name="opening_native">Opening landing page in native browser</string>
	<string formatted="false" name="opening_native_current">Opening current page in native browser</string>
	<string formatted="false" name="opening_app_store">AppStore URL detected, opening the page in the app store</string>
	<string formatted="false" name="opening_url">Opening %s in in-app browser</string>
	<string formatted="false" name="opening_url_failed">Failed to launch custom protocol: %s</string>
	<string formatted="false" name="ignoring_url">Currently launching native intent. Ignoring url: %s</string>
	<string formatted="false" name="mediation_instantiation_failure">Instantiating mediated ad failed due to %s</string>
	<string formatted="false" name="mediation_adding_invalid">Adding %s to invalid networks list</string>
	<string formatted="false" name="instantiating_class">Instantiating %s</string>
	<string formatted="false" name="instance_exception">MediatedAdView is null or not an instance of %s</string>
	<string formatted="false" name="mediated_request">Requesting a mediated ad.</string>
	<string formatted="false" name="mediated_view_null">MediatedAdView was null</string>
	<string formatted="false" name="mediated_request_exception">requestAd threw an exception</string>
	<string formatted="false" name="mediated_request_error">requestAd threw an error</string>
	<string formatted="false" name="mediated_request_null_activity">A mediated request was made with null activity parameter</string>
	<string formatted="false" name="mediated_no_ads">The server responded with ads, but none were valid</string>
	<string formatted="false" name="fire_cb_requester_null">firing result cb with null requester</string>
	<string formatted="false" name="result_cb_bad_response">result cb returned a bad response</string>
	<string formatted="false" name="result_cb_ignored">Ignored result cb received response</string>
	<string formatted="false" name="fire_cb_result_null">firing result cb with null resultCB</string>
	<string formatted="false" name="cancel_request">Cancelling scheduled request</string>
	<string formatted="false" name="resize">MRAID resize() called with w:%d, h:%d, offset_x:%d, offset_y:%d, cust_close_position:%s, allow_offscreen:%b</string>
	<string formatted="false" name="set_orientation_properties">MRAID setOrientationProperties called with allow_orientation_change=%b, orientation=%d</string>
	<string formatted="false" name="create_calendar_event">MRAID createCalendarEvent() called</string>
	<string formatted="false" name="unsupported_encoding">Cannot play video due to unsupported encoding</string>
	<string formatted="false" name="play_vide_no_uri">MRAID playVideo() called, but no URI given</string>
	<string formatted="false" name="store_picture_error">There was an error while storing picture.</string>
	<string formatted="false" name="number_format">An invalid number was passed to an MRAID function.</string>
	<string formatted="false" name="xml_set_expands_to_full_screen_width">setExpandsToFullScreenWidth set to %b in xml</string>
	<string formatted="false" name="mediation_finish">Mediation Controller has finished.</string>
	<string formatted="false" name="unsupported_mraid">Mraid function %s unsupported.</string>
	<string formatted="false" name="request_parameter_override_attempt">Parameter %s cannot be overridden by custom keywords</string>
	<string formatted="false" name="mediation_timeout">Mediation network timed out.</string>
	<string formatted="false" name="fullscreen_video_show_error">Error showing custom fullscreen view</string>
	<string formatted="false" name="fullscreen_video_hide_error">Error hiding custom fullscreen view</string>
	<string formatted="false" name="adactivity_missing">%s was not detected in AndroidManifest.xml!</string>
	<string formatted="false" name="adactivity_no_type">AdActivity launched with no type.</string>
	<string formatted="false" name="max_size_not_set">overrideMaxSize enabled, but max size not set.</string>
	<string formatted="false" name="set_max_size">setMaxSize() to %dx%d</string>
	<string formatted="false" name="set_override_max_size">setOverrideMaxSize() to %b</string>
	<string formatted="false" name="get_max_height">getMaxHeight() returned %d</string>
	<string formatted="false" name="get_max_width">getMaxWidth() returned %d</string>
	<string formatted="false" name="get_override_max_size">getOverrideMaxSize() returned %b</string>
	<string formatted="false" name="no_size_info">An attempt to request an ad has been made with insufficient size information. Please provide a size, max size, or use fill_parent as the dimensions for your BannerAdView.</string>
	<string formatted="false" name="show_loading_indicator_xml">showLoadingIndicator has been set in xml</string>
<<<<<<< HEAD
    <string formatted="false" name="transition_type">transition type has been set in xml</string>
    <string formatted="false" name="transition_direction">transition direction has been set in xml</string>
    <string formatted="false" name="transition_duration">transition duration has been set in xml</string>
=======
	<string formatted="false" name="xml_load_landing_page_in_background">setDoesLoadingInBackground has been set to %b in xml</string>
>>>>>>> 8844253c
</resources><|MERGE_RESOLUTION|>--- conflicted
+++ resolved
@@ -130,11 +130,8 @@
 	<string formatted="false" name="get_override_max_size">getOverrideMaxSize() returned %b</string>
 	<string formatted="false" name="no_size_info">An attempt to request an ad has been made with insufficient size information. Please provide a size, max size, or use fill_parent as the dimensions for your BannerAdView.</string>
 	<string formatted="false" name="show_loading_indicator_xml">showLoadingIndicator has been set in xml</string>
-<<<<<<< HEAD
     <string formatted="false" name="transition_type">transition type has been set in xml</string>
     <string formatted="false" name="transition_direction">transition direction has been set in xml</string>
     <string formatted="false" name="transition_duration">transition duration has been set in xml</string>
-=======
 	<string formatted="false" name="xml_load_landing_page_in_background">setDoesLoadingInBackground has been set to %b in xml</string>
->>>>>>> 8844253c
 </resources>