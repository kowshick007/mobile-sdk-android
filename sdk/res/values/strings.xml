<!--
   Copyright 2013 APPNEXUS INC

   Licensed under the Apache License, Version 2.0 (the "License");
   you may not use this file except in compliance with the License.
   You may obtain a copy of the License at

       http://www.apache.org/licenses/LICENSE-2.0

   Unless required by applicable law or agreed to in writing, software
   distributed under the License is distributed on an "AS IS" BASIS,
   WITHOUT WARRANTIES OR CONDITIONS OF ANY KIND, either express or implied.
   See the License for the specific language governing permissions and
   limitations under the License.
-->
<resources>

    <string name="app_name">OpenSDK</string>
    <string name="License">PlaceHolder</string>
    <string name="back">Navigate back.</string>
    <string name="forward">Navigate forward.</string>
    <string name="refresh">Refresh current page.</string>
<<<<<<< HEAD
    <string name="store_picture_title">Store Picture?</string>
    <string name="store_picture_message">"This Ad would like permission to save a picture."</string>
    <string name="store_picture_accept">Accept</string>
    <string name="store_picture_decline">Decline</string>
    <string name="action_cant_be_completed">The requested action could not be completed.</string>
=======
    <string name="open_browser">Open current page in native browser</string>

>>>>>>> 4f6979b3

</resources><|MERGE_RESOLUTION|>--- conflicted
+++ resolved
@@ -20,15 +20,11 @@
     <string name="back">Navigate back.</string>
     <string name="forward">Navigate forward.</string>
     <string name="refresh">Refresh current page.</string>
-<<<<<<< HEAD
     <string name="store_picture_title">Store Picture?</string>
     <string name="store_picture_message">"This Ad would like permission to save a picture."</string>
     <string name="store_picture_accept">Accept</string>
     <string name="store_picture_decline">Decline</string>
     <string name="action_cant_be_completed">The requested action could not be completed.</string>
-=======
     <string name="open_browser">Open current page in native browser</string>
 
->>>>>>> 4f6979b3
-
 </resources>